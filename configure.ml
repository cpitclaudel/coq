(**********************************)

(**  Configuration script for Coq *)

(**********************************)

(** This file should be run via: ocaml configure.ml <opts>
    You could also use our wrapper ./configure <opts> *)

#load "unix.cma"
#load "str.cma"
open Printf

<<<<<<< HEAD
let coq_version = "trunk"
let coq_macos_version = "8.6.90" (** "[...] should be a string comprised of
=======
let coq_version = "8.6.1"
let coq_macos_version = "8.6.1" (** "[...] should be a string comprised of
>>>>>>> e0ad7ac1
three non-negative, period-separated integers [...]" *)
let vo_magic = 8691
let state_magic = 58691
let distributed_exec = ["coqtop";"coqc";"coqchk";"coqdoc";"coqmktop";"coqworkmgr";
"coqdoc";"coq_makefile";"coq-tex";"gallina";"coqwc";"csdpcert";"coqdep"]

let verbose = ref false (* for debugging this script *)

(** * Utility functions *)

let die msg = eprintf "%s\nConfiguration script failed!\n" msg; exit 1

let s2i = int_of_string
let i2s = string_of_int
let (/) x y = x ^ "/" ^ y

(** Remove the final '\r' that may exists on Win32 *)

let remove_final_cr s =
  let n = String.length s in
  if n<>0 && s.[n-1] = '\r' then String.sub s 0 (n-1)
  else s

let check_exit_code (_,code) = match code with
  | Unix.WEXITED 0 -> ()
  | Unix.WEXITED 127 -> failwith "no such command"
  | Unix.WEXITED n -> failwith ("exit code " ^ i2s n)
  | Unix.WSIGNALED n -> failwith ("killed by signal " ^ i2s n)
  | Unix.WSTOPPED n -> failwith ("stopped by signal " ^ i2s n)

(** As for Unix.close_process, our Unix.waipid will ignore all EINTR *)

let rec waitpid_non_intr pid =
  try Unix.waitpid [] pid
  with Unix.Unix_error (Unix.EINTR, _, _) -> waitpid_non_intr pid

(** Below, we'd better read all lines on a channel before closing it,
    otherwise a SIGPIPE could be encountered by the sub-process *)

let read_lines_and_close fd =
  let cin = Unix.in_channel_of_descr fd in
  let lines = ref [] in
  begin
    try
      while true do
        lines := remove_final_cr (input_line cin) :: !lines
      done
    with End_of_file -> ()
  end;
  close_in cin;
  let lines = List.rev !lines in
  try List.hd lines, lines with Failure _ -> "", []

(** Run some unix command and read the first line of its output.
    We avoid Unix.open_process and its non-fully-portable /bin/sh,
    especially when it comes to quoting the filenames.
    See open_process_pid in ide/coq.ml for more details.
    Error messages:
     - if err=StdErr, any error message goes in the stderr of our script.
     - if err=StdOut, we merge stderr and stdout (just as 2>&1).
     - if err=DevNull, we drop the error messages (same as 2>/dev/null). *)

type err = StdErr | StdOut | DevNull

let exe = ref ""  (* Will be set later on, when the suffix is known *)

let run ?(fatal=true) ?(err=StdErr) prog args =
  let prog = (* Ensure prog ends with exe *)
    if Str.string_match (Str.regexp ("^.*" ^ !exe ^ "$")) prog 0
    then prog else (prog ^ !exe) in
  let argv = Array.of_list (prog::args) in
  try
    let out_r,out_w = Unix.pipe () in
    let nul_r,nul_w = Unix.pipe () in
    let () = Unix.set_close_on_exec out_r in
    let () = Unix.set_close_on_exec nul_r in
    let fd_err = match err with
      | StdErr -> Unix.stderr
      | StdOut -> out_w
      | DevNull -> nul_w
    in
    let pid = Unix.create_process prog argv Unix.stdin out_w fd_err in
    let () = Unix.close out_w in
    let () = Unix.close nul_w in
    let line, all = read_lines_and_close out_r in
    let _ = read_lines_and_close nul_r in
    let () = check_exit_code (waitpid_non_intr pid) in
    line, all
  with
  | _ when not fatal && not !verbose -> "", []
  | e ->
      let cmd = String.concat " " (prog::args) in
      let exn = match e with Failure s -> s | _ -> Printexc.to_string e in
      let msg = sprintf "Error while running '%s' (%s)" cmd exn in
      if fatal then die msg else (printf "W: %s\n" msg; "", [])

let tryrun prog args = run ~fatal:false ~err:DevNull prog args

(** Splitting a string at some character *)

let string_split c s =
  let len = String.length s in
  let rec split n =
    try
      let pos = String.index_from s n c in
      let dir = String.sub s n (pos-n) in
      dir :: split (succ pos)
    with
      | Not_found -> [String.sub s n (len-n)]
  in
  if len = 0 then [] else split 0

(** String prefix test : does [s1] starts with [s2] ? *)

let starts_with s1 s2 =
  let l1 = String.length s1 and l2 = String.length s2 in
  l2 <= l1 && s2 = String.sub s1 0 l2

(** Turn a version string such as "4.01.0+rc2" into the list
    ["4";"01";"1"], stopping at the first non-digit or "." *)

let numeric_prefix_list s =
  let isnum c = (c = '.' || (c >= '0' && c <= '9')) in
  let max = String.length s in
  let i = ref 0 in
  while !i < max && isnum s.[!i] do incr i done;
  string_split '.' (String.sub s 0 !i)

(** Combined existence and directory tests *)

let dir_exists f = Sys.file_exists f && Sys.is_directory f

(** Does a file exist and is executable ? *)

let is_executable f =
  try let () = Unix.access f [Unix.X_OK] in true
  with Unix.Unix_error _ -> false

(** Equivalent of rm -f *)

let safe_remove f =
  try Unix.chmod f 0o644; Sys.remove f with _ -> ()

(** The PATH list for searching programs *)

let os_type_win32 = (Sys.os_type = "Win32")
let os_type_cygwin = (Sys.os_type = "Cygwin")

let global_path =
  try string_split (if os_type_win32 then ';' else ':') (Sys.getenv "PATH")
  with Not_found -> []

(** A "which" command. May raise [Not_found] *)

let which prog =
  let rec search = function
    | [] -> raise Not_found
    | dir :: path ->
      let file = if os_type_win32 then dir/prog^".exe" else dir/prog in
      if is_executable file then file else search path
  in search global_path

let program_in_path prog =
  try let _ = which prog in true with Not_found -> false

(** As per bug #4828, ocamlfind on Windows/Cygwin barfs if you pass it
    a quoted path to camlpXo via -pp.  So we only quote camlpXo on not
    Windows, and warn on Windows if the path contains spaces *)
let contains_suspicious_characters str =
  List.fold_left (fun b ch -> String.contains str ch || b) false [' '; '\t']

let win_aware_quote_executable str =
  if not (os_type_win32 || os_type_cygwin) then
    sprintf "%S" str
  else
    let _ = if contains_suspicious_characters str then
      printf "*Warning* The string %S contains suspicious characters; ocamlfind might fail\n" str in
    Str.global_replace (Str.regexp "\\\\") "/" str

(** * Date *)

(** The short one is displayed when starting coqtop,
    The long one is used as compile date *)

let months =
 [| "January";"February";"March";"April";"May";"June";
    "July";"August";"September";"October";"November";"December" |]

let get_date () =
  let now = Unix.localtime (Unix.time ()) in
  let year = 1900+now.Unix.tm_year in
  let month = months.(now.Unix.tm_mon) in
  sprintf "%s %d" month year,
  sprintf "%s %d %d %d:%d:%d" (String.sub month 0 3) now.Unix.tm_mday year
    now.Unix.tm_hour now.Unix.tm_min now.Unix.tm_sec

let short_date, full_date = get_date ()


(** Create the bin/ directory if non-existent *)

let _ = if not (dir_exists "bin") then Unix.mkdir "bin" 0o755


(** * Command-line parsing *)

type ide = Opt | Byte | No

let get_bool = function
  | "true" | "yes" | "y" | "all" -> true
  | "false" | "no" | "n" -> false
  | s -> raise (Arg.Bad ("boolean argument expected instead of "^s))

let get_ide = function
  | "opt" -> Opt
  | "byte" -> Byte
  | "no" -> No
  | s -> raise (Arg.Bad ("(opt|byte|no) argument expected instead of "^s))

let arg_bool r = Arg.String (fun s -> r := get_bool s)

let arg_string_option r = Arg.String (fun s -> r := Some s)

module Prefs = struct
  let prefix = ref (None : string option)
  let local = ref false
  let vmbyteflags = ref (None : string option)
  let custom = ref (None : bool option)
  let bindir = ref (None : string option)
  let libdir = ref (None : string option)
  let configdir = ref (None : string option)
  let datadir = ref (None : string option)
  let mandir = ref (None : string option)
  let docdir = ref (None : string option)
  let emacslib = ref (None : string option)
  let coqdocdir = ref (None : string option)
  let ocamlfindcmd = ref (None : string option)
  let lablgtkdir = ref (None : string option)
  let camlp5dir = ref (None : string option)
  let arch = ref (None : string option)
  let natdynlink = ref true
  let coqide = ref (None : ide option)
  let macintegration = ref true
  let browser = ref (None : string option)
  let withdoc = ref false
  let geoproof = ref false
  let byteonly = ref false
  let debug = ref true
  let profile = ref false
  let annotate = ref false
  (* Note, disabling this should be OK, but be careful with the
     sharing invariants.
  *)
  let safe_string = ref true
  let nativecompiler = ref (not (os_type_win32 || os_type_cygwin))
  let coqwebsite = ref "http://coq.inria.fr/"
  let force_caml_version = ref false
  let warn_error = ref false
end

(* TODO : earlier any option -foo was also available as --foo *)

let args_options = Arg.align [
  "-prefix", arg_string_option Prefs.prefix,
    "<dir> Set installation directory to <dir>";
  "-local", Arg.Set Prefs.local,
    " Set installation directory to the current source tree";
  "-vmbyteflags", arg_string_option Prefs.vmbyteflags,
    "<flags> Comma-separated link flags for the VM of coqtop.byte";
  "-custom", Arg.Unit (fun () -> Prefs.custom := Some true),
    " Build bytecode executables with -custom (not recommended)";
  "-no-custom", Arg.Unit (fun () -> Prefs.custom := Some false),
    " Do not build with -custom on Windows and MacOS";
  "-bindir", arg_string_option Prefs.bindir,
    "<dir> Where to install bin files";
  "-libdir", arg_string_option Prefs.libdir,
    "<dir> Where to install lib files";
  "-configdir", arg_string_option Prefs.configdir,
    "<dir> Where to install config files";
  "-datadir", arg_string_option Prefs.datadir,
    "<dir> Where to install data files";
  "-mandir", arg_string_option Prefs.mandir,
    "<dir> Where to install man files";
  "-docdir", arg_string_option Prefs.docdir,
    "<dir> Where to install doc files";
  "-emacslib", arg_string_option Prefs.emacslib,
    "<dir> Where to install emacs files";
  "-emacs", Arg.String (fun s ->
      prerr_endline "Warning: -emacs option is deprecated. Use -emacslib instead.";
      Prefs.emacslib := Some s),
    "<dir> Deprecated: same as -emacslib";
  "-coqdocdir", arg_string_option Prefs.coqdocdir,
    "<dir> Where to install Coqdoc style files";
  "-ocamlfind", arg_string_option Prefs.ocamlfindcmd,
    "<dir> Specifies the ocamlfind command to use";
  "-lablgtkdir", arg_string_option Prefs.lablgtkdir,
    "<dir> Specifies the path to the Lablgtk library";
  "-usecamlp5", Arg.Unit (fun () ->
      prerr_endline "Warning: -usecamlp5 option is deprecated. Camlp5 is already a required dependency."),
    " Deprecated: Camlp5 is a required dependency (Camlp4 is not supported anymore)";
  "-camlp5dir",
    Arg.String (fun s -> Prefs.camlp5dir:=Some s),
    "<dir> Specifies where is the Camlp5 library and tells to use it";
  "-arch", arg_string_option Prefs.arch,
    "<arch> Specifies the architecture";
  "-opt", Arg.Unit (fun () ->
      prerr_endline "Warning: -opt option is deprecated. Native OCaml executables are detected automatically."),
    " Deprecated: native OCaml executables detected automatically";
  "-natdynlink", arg_bool Prefs.natdynlink,
    "(yes|no) Use dynamic loading of native code or not";
  "-coqide", Arg.String (fun s -> Prefs.coqide := Some (get_ide s)),
    "(opt|byte|no) Specifies whether or not to compile CoqIDE";
  "-nomacintegration", Arg.Clear Prefs.macintegration,
    " Do not try to build CoqIDE MacOS integration";
  "-browser", arg_string_option Prefs.browser,
    "<command> Use <command> to open URL %s";
  "-nodoc", Arg.Unit (fun () ->
      prerr_endline "Warning: -nodoc option is deprecated. Use -with-doc no instead.";
      Prefs.withdoc := false),
    " Deprecated: use -with-doc no instead";
  "-with-doc", arg_bool Prefs.withdoc,
    "(yes|no) Compile the documentation or not";
  "-with-geoproof", arg_bool Prefs.geoproof,
    "(yes|no) Use Geoproof binding or not";
  "-byte-only", Arg.Set Prefs.byteonly,
    " Compiles only bytecode version of Coq";
  "-byteonly", Arg.Unit (fun () ->
      prerr_endline "Warning: -byteonly option is deprecated. Use -byte-only instead.";
      Prefs.byteonly := true),
    " Deprecated: use -byte-only instead";
  "-debug", Arg.Unit (fun () ->
      prerr_endline "Warning: -debug option is deprecated. Coq is compiled in debug mode by default.";
      Prefs.debug := true),
    " Deprecated: Coq is compiled in debug mode by default";
  "-nodebug", Arg.Clear Prefs.debug,
    " Do not add debugging information in the Coq executables";
  "-profile", Arg.Set Prefs.profile,
    " Add profiling information in the Coq executables";
  "-annotate", Arg.Set Prefs.annotate,
    " Dumps ml annotation files while compiling Coq";
  "-makecmd", Arg.String (fun _ ->
      prerr_endline "Warning: -makecmd option is deprecated and doesn't have any effect."),
    "<command> Deprecated";
  "-native-compiler", arg_bool Prefs.nativecompiler,
    "(yes|no) Compilation to native code for conversion and normalization";
  "-coqwebsite", Arg.Set_string Prefs.coqwebsite,
    " URL of the coq website";
  "-force-caml-version", Arg.Set Prefs.force_caml_version,
    " Force OCaml version";
<<<<<<< HEAD
  "-warn-error", Arg.Set Prefs.warn_error,
    " Make OCaml warnings into errors";
=======
  "-camldir", Arg.String (fun _ -> ()),
    "<dir> Specifies path to 'ocaml' for running configure script";
>>>>>>> e0ad7ac1
]

let parse_args () =
  Arg.parse
    args_options
    (fun s -> raise (Arg.Bad ("Unknown option: "^s)))
    "Available options for configure are:";
  if !Prefs.local && !Prefs.prefix <> None then
    die "Options -prefix and -local are incompatible."

let _ = parse_args ()

(** Default OCaml binaries *)

type camlexec =
 { mutable find : string;
   mutable top : string;
   mutable lex : string; }

let camlexec =
  { find = "ocamlfind";
    top = "ocaml";
    lex = "ocamllex"; }

let reset_caml_lex c o = c.lex <- o
let reset_caml_top c o = c.top <- o
let reset_caml_find c o = c.find <- o

let coq_debug_flag = if !Prefs.debug then "-g" else ""
let coq_profile_flag = if !Prefs.profile then "-p" else ""
let coq_annotate_flag =
  if !Prefs.annotate
  then if program_in_path "ocamlmerlin" then "-bin-annot" else "-annot"
  else ""

let coq_safe_string =
  if !Prefs.safe_string then "-safe-string" else ""

let cflags = "-Wall -Wno-unused -g -O2"

(** * Architecture *)

let arch_progs =
  [("/bin/uname",["-s"]);
   ("/usr/bin/uname",["-s"]);
   ("/bin/arch", []);
   ("/usr/bin/arch", []);
   ("/usr/ucb/arch", []) ]

let query_arch () =
  printf "I can not automatically find the name of your architecture.\n";
  printf "Give me a name, please [win32 for Win95, Win98 or WinNT]: %!";
  read_line ()

let rec try_archs = function
  | (prog,args)::rest when is_executable prog ->
    let arch, _ = tryrun prog args in
    if arch <> "" then arch else try_archs rest
  | _ :: rest -> try_archs rest
  | [] -> query_arch ()

let arch = match !Prefs.arch with
  | Some a -> a
  | None ->
    let arch,_ = tryrun "uname" ["-s"] in
    if starts_with arch "CYGWIN" then "win32"
    else if starts_with arch "MINGW32" then "win32"
    else if arch <> "" then arch
    else try_archs arch_progs

(** NB: [arch_is_win32] is broader than [os_type_win32], cf. cygwin *)

let arch_is_win32 = (arch = "win32")

let exe = exe := if arch_is_win32 then ".exe" else ""; !exe
let dll = if os_type_win32 then ".dll" else ".so"

(** * VCS

    Is the source tree checked out from a recognised
    Version Control System ? *)

let vcs =
  let git_dir = try Sys.getenv "GIT_DIR" with Not_found -> ".git" in
  if Sys.file_exists git_dir then "git"
  else if Sys.file_exists ".svn/entries" then "svn"
  else if dir_exists "{arch}" then "gnuarch"
  else "none"

(** * Browser command *)

let browser =
  match !Prefs.browser with
  | Some b -> b
  | None when arch_is_win32 -> "start %s"
  | None when arch = "Darwin" -> "open %s"
  | _ -> "firefox -remote \"OpenURL(%s,new-tab)\" || firefox %s &"

(** * OCaml programs *)

let camlbin, caml_version, camllib =
  let () = match !Prefs.ocamlfindcmd with
    | Some cmd -> reset_caml_find camlexec cmd
    | None ->
       try reset_caml_find camlexec (which camlexec.find)
       with Not_found ->
	 die (sprintf "Error: cannot find '%s' in your path!\n" camlexec.find ^
		"Please adjust your path or use the -ocamlfind option of ./configure")
  in
  if not (is_executable camlexec.find)
  then die ("Error: cannot find the executable '"^camlexec.find^"'.")
  else
    let caml_version, _ = run camlexec.find ["ocamlc";"-version"] in
    let camllib, _ = run camlexec.find ["printconf";"stdlib"] in
    let camlbin = (* TODO beurk beurk beurk *)
      Filename.dirname (Filename.dirname camllib) / "bin/" in
    let () =
      if is_executable (camlbin / "ocamllex")
      then reset_caml_lex camlexec (camlbin / "ocamllex") in
    let () =
      if is_executable (camlbin / "ocaml")
      then reset_caml_top camlexec (camlbin / "ocaml") in
    camlbin, caml_version, camllib

let camlp4compat = "-loc loc"

(** Caml version as a list of string, e.g. ["4";"00";"1"] *)

let caml_version_list = numeric_prefix_list caml_version

(** Same, with integers in the version list *)

let caml_version_nums =
  try
    if List.length caml_version_list < 2 then failwith "bad version";
    List.map s2i caml_version_list
  with _ ->
    die ("I found the OCaml compiler but cannot read its version number!\n" ^
         "Is it installed properly?")

let check_caml_version () =
  if caml_version_nums >= [4;2;1] then
    printf "You have OCaml %s. Good!\n" caml_version
  else
    let () = printf "Your version of OCaml is %s.\n" caml_version in
    if !Prefs.force_caml_version then
      printf "*Warning* Your version of OCaml is outdated.\n"
    else
      die "You need OCaml 4.02.1 or later."

let _ = check_caml_version ()

let coq_debug_flag_opt =
  if caml_version_nums >= [3;10] then coq_debug_flag else ""

let camltag = match caml_version_list with
  | x::y::_ -> "OCAML"^x^y
  | _ -> assert false

<<<<<<< HEAD
(** Explanation of disabled warnings:
    4: fragile pattern matching: too common in the code and too annoying to avoid in general
    9: missing fields in a record pattern: too common in the code and not worth the bother
    27: innocuous unused variable: innocuous
    41: ambiguous constructor or label: too common
    42: disambiguated counstructor or label: too common
    44: "open" shadowing already defined identifier: too common, especially when some are aliases
    45: "open" shadowing a label or constructor: see 44
    48: implicit elimination of optional arguments: too common
    50: unexpected documentation comment: too common and annoying to avoid
    56: unreachable match case: the [_ -> .] syntax doesn't exist in 4.02.3
*)
let coq_warn_flags =
  let warnings = "-w +a-4-9-27-41-42-44-45-48-50" in
  let errors =
    if !Prefs.warn_error
    then "-warn-error +a"
         ^ (if caml_version_nums > [4;2;3]
            then "-56"
            else "")
    else ""
  in
  warnings ^ " " ^ errors


=======
let coq_warn_flag =
  if caml_version_nums > [4;2;3] then "-w -3-52-56" else ""
>>>>>>> e0ad7ac1

(** * CamlpX configuration *)

(* Convention: we use camldir as a prioritary location for camlpX, if given *)
(* i.e., in the case of camlp5, we search for a copy of camlp5o which *)
(* answers the right camlp5 lib dir *)

let strip_slash dir =
  let n = String.length dir in
  if n>0 && dir.[n - 1] = '/' then String.sub dir 0 (n-1) else dir

let which_camlp5o_for camlp5lib =
  let camlp5o = Filename.concat camlbin "camlp5o" in
  let camlp5lib = strip_slash camlp5lib in
  if fst (tryrun camlp5o ["-where"]) = camlp5lib then camlp5o else
  let camlp5o = which "camlp5o" in
  if fst (tryrun camlp5o ["-where"]) = camlp5lib then camlp5o else
  die ("Error: cannot find Camlp5 binaries corresponding to Camlp5 library " ^ camlp5lib)

let which_camlpX base =
  let file = Filename.concat camlbin base in
  if is_executable file then file else which base

(* TODO: camlp5dir should rather be the *binary* location, just as camldir *)
(* TODO: remove the late attempts at finding gramlib.cma *)

let check_camlp5 testcma = match !Prefs.camlp5dir with
  | Some dir ->
    if Sys.file_exists (dir/testcma) then
      let camlp5o =
        try which_camlp5o_for dir
        with Not_found -> die "Error: cannot find Camlp5 binaries in path.\n" in
      dir, camlp5o
    else
      let msg =
        sprintf "Cannot find camlp5 libraries in '%s' (%s not found)."
          dir testcma
      in die msg
  | None ->
    try
      let camlp5o = which_camlpX "camlp5o" in
      let dir,_ = tryrun camlp5o ["-where"] in
      dir, camlp5o
    with Not_found ->
      die "No Camlp5 installation found."

let check_camlp5_version camlp5o =
  let version_line, _ = run ~err:StdOut camlp5o ["-v"] in
  let version = List.nth (string_split ' ' version_line) 2 in
  match numeric_prefix_list version with
  | major::minor::_ when s2i major > 6 || (s2i major, s2i minor) >= (6,6) ->
    printf "You have Camlp5 %s. Good!\n" version; version
  | _ -> die "Error: unsupported Camlp5 (version < 6.06 or unrecognized).\n"

let config_camlpX () =
    let camlp5mod = "gramlib" in
    let camlp5libdir, camlp5o = check_camlp5 (camlp5mod^".cma") in
    let camlp5_version = check_camlp5_version camlp5o in
    "camlp5", "Camlp5", camlp5o, Filename.dirname camlp5o, camlp5libdir, camlp5mod, camlp5_version

let camlpX, capitalized_camlpX, camlpXo,
    camlpXbindir, fullcamlpXlibdir,
    camlpXmod, camlpX_version = config_camlpX ()

let shorten_camllib s =
  if starts_with s (camllib^"/") then
    let l = String.length camllib + 1 in
    "+" ^ String.sub s l (String.length s - l)
  else s

let camlpXlibdir = shorten_camllib fullcamlpXlibdir

(** * Native compiler *)

let msg_byteonly () =
  printf "Only the bytecode version of Coq will be available.\n"

let msg_no_ocamlopt () =
  printf "Cannot find the OCaml native-code compiler.\n"; msg_byteonly ()

let msg_no_camlpX_cmxa () =
  printf "Cannot find the native-code library of %s.\n" camlpX; msg_byteonly ()

let msg_no_dynlink_cmxa () =
  printf "Cannot find native-code dynlink library.\n"; msg_byteonly ();
  printf "For building a native-code Coq, you may try to first\n";
  printf "compile and install a dummy dynlink.cmxa (see dev/dynlink.ml)\n";
  printf "and then run ./configure -natdynlink no\n"

let check_native () =
  let () = if !Prefs.byteonly then raise Not_found in
  let version, _ = tryrun camlexec.find ["opt";"-version"] in
  if version = "" then let () = msg_no_ocamlopt () in raise Not_found
  else if not (Sys.file_exists (fullcamlpXlibdir/camlpXmod^".cmxa"))
  then let () = msg_no_camlpX_cmxa () in raise Not_found
  else if fst (tryrun camlexec.find ["query";"dynlink"]) = ""
  then let () = msg_no_dynlink_cmxa () in raise Not_found
  else
    let () =
      if version <> caml_version then
	printf
	  "Warning: Native and bytecode compilers do not have the same version!\n"
    in printf "You have native-code compilation. Good!\n"

let best_compiler =
  try check_native (); "opt" with Not_found -> "byte"

(** * Native dynlink *)

let hasnatdynlink = !Prefs.natdynlink && best_compiler = "opt"

let natdynlinkflag =
  if hasnatdynlink then "true" else "false"


(** * OS dependent libraries *)

let osdeplibs = "-cclib -lunix"

let operating_system, osdeplibs =
  if starts_with arch "sun4" then
    let os, _ = run "uname" ["-r"] in
    if starts_with os "5" then
      "Sun Solaris "^os, osdeplibs^" -cclib -lnsl -cclib -lsocket"
    else
      "Sun OS "^os, osdeplibs
  else
    (try Sys.getenv "OS" with Not_found -> ""), osdeplibs


(** * lablgtk2 and CoqIDE *)

type source = Manual | OCamlFind | Stdlib

let get_source = function
| Manual -> "manually provided"
| OCamlFind -> "via ocamlfind"
| Stdlib -> "in OCaml library"

(** Is some location a suitable LablGtk2 installation ? *)

let check_lablgtkdir ?(fatal=false) src dir =
  let yell msg = if fatal then die msg else (printf "%s\n" msg; false) in
  let msg = get_source src in
  if not (dir_exists dir) then
    yell (sprintf "No such directory '%s' (%s)." dir msg)
  else if not (Sys.file_exists (dir/"gSourceView2.cmi")) then
    yell (sprintf "Incomplete LablGtk2 (%s): no %s/gSourceView2.cmi." msg dir)
  else if not (Sys.file_exists (dir/"glib.mli")) then
    yell (sprintf "Incomplete LablGtk2 (%s): no %s/glib.mli." msg dir)
  else true

(** Detect and/or verify the Lablgtk2 location *)

let get_lablgtkdir () =
  match !Prefs.lablgtkdir with
  | Some dir ->
    let msg = Manual in
    if check_lablgtkdir ~fatal:true msg dir then dir, msg
    else "", msg
  | None ->
    let msg = OCamlFind in
    let d1,_ = tryrun "ocamlfind" ["query";"lablgtk2.sourceview2"] in
    if d1 <> "" && check_lablgtkdir msg d1 then d1, msg
    else
      (* In debian wheezy, ocamlfind knows only of lablgtk2 *)
      let d2,_ = tryrun "ocamlfind" ["query";"lablgtk2"] in
      if d2 <> "" && d2 <> d1 && check_lablgtkdir msg d2 then d2, msg
      else
        let msg = Stdlib in
        let d3 = camllib^"/lablgtk2" in
        if check_lablgtkdir msg d3 then d3, msg
        else "", msg

(** Detect and/or verify the Lablgtk2 version *)

let check_lablgtk_version src dir = match src with
| Manual | Stdlib ->
  let test accu f =
    if accu then
      let test = sprintf "grep -q -w %s %S/glib.mli" f dir in
      Sys.command test = 0
    else false
  in
  let heuristics = [
    "convert_with_fallback";
    "wrap_poll_func"; (** Introduced in lablgtk 2.16 *)
  ] in
  let ans = List.fold_left test true heuristics in
  if ans then printf "Warning: could not check the version of lablgtk2.\n";
  (ans, "an unknown version")
| OCamlFind ->
  let v, _ = tryrun "ocamlfind" ["query"; "-format"; "%v"; "lablgtk2"] in
  try
    let vi = List.map s2i (numeric_prefix_list v) in
    ([2; 16] <= vi, v)
  with _ -> (false, v)

let pr_ide = function No -> "no" | Byte -> "only bytecode" | Opt -> "native"

exception Ide of ide

(** If the user asks an impossible coqide, we abort the configuration *)

let set_ide ide msg = match ide, !Prefs.coqide with
  | No, Some (Byte|Opt)
  | Byte, Some Opt -> die (msg^":\n=> cannot build requested CoqIde")
  | _ ->
    printf "%s:\n=> %s CoqIde will be built.\n" msg (pr_ide ide);
    raise (Ide ide)

let lablgtkdir = ref ""

(** Which CoqIde is possible ? Which one is requested ?
    This function also sets the lablgtkdir reference in case of success. *)

let check_coqide () =
  if !Prefs.coqide = Some No then set_ide No "CoqIde manually disabled";
  let dir, via = get_lablgtkdir () in
  if dir = "" then set_ide No "LablGtk2 not found";
  let (ok, version) = check_lablgtk_version via dir in
  let found = sprintf "LablGtk2 found (%s, %s)" (get_source via) version in
  if not ok then set_ide No (found^", but too old (required >= 2.16, found " ^ version ^ ")");
  (* We're now sure to produce at least one kind of coqide *)
  lablgtkdir := shorten_camllib dir;
  if !Prefs.coqide = Some Byte then set_ide Byte (found^", bytecode requested");
  if best_compiler<>"opt" then set_ide Byte (found^", but no native compiler");
  if not (Sys.file_exists (dir/"gtkThread.cmx")) then
    set_ide Byte (found^", but no native LablGtk2");
  if not (Sys.file_exists (camllib/"threads"/"threads.cmxa")) then
    set_ide Byte (found^", but no native threads");
  set_ide Opt (found^", with native threads")

let coqide =
  try check_coqide ()
  with Ide Opt -> "opt" | Ide Byte -> "byte" | Ide No -> "no"

(** System-specific CoqIde flags *)

let lablgtkincludes = ref ""
let idearchflags = ref ""
let idearchfile = ref ""
let idecdepsflags = ref ""
let idearchdef = ref "X11"

let coqide_flags () =
  if !lablgtkdir <> "" then lablgtkincludes := sprintf "-I %S" !lablgtkdir;
  match coqide, arch with
    | "opt", "Darwin" when !Prefs.macintegration ->
      let osxdir,_ = tryrun "ocamlfind" ["query";"lablgtkosx"] in
      if osxdir <> "" then begin
        lablgtkincludes := sprintf "%s -I %S" !lablgtkincludes osxdir;
        idearchflags := "lablgtkosx.cma";
        idearchdef := "QUARTZ"
      end
    | "opt", "win32" ->
      idearchfile := "ide/ide_win32_stubs.o ide/coq_icon.o";
      idecdepsflags := "-custom";
      idearchflags := "-ccopt '-subsystem windows'";
      idearchdef := "WIN32"
    | _, "win32" ->
      idearchflags := "-ccopt '-subsystem windows'";
      idearchdef := "WIN32"
    | _ -> ()

let _ = coqide_flags ()


(** * strip command *)

let strip =
  if arch = "Darwin" then
    if hasnatdynlink then "true" else "strip"
  else
    if !Prefs.profile || !Prefs.debug then "true" else begin
    let _, all = run camlexec.find ["ocamlc";"-config"] in
    let strip = String.concat "" (List.map (fun l ->
        match string_split ' ' l with
        | "ranlib:" :: cc :: _ -> (* on windows, we greb the right strip *)
             Str.replace_first (Str.regexp "ranlib") "strip" cc
        | _ -> ""
      ) all) in
    if strip = "" then "strip" else strip
    end

(** * md5sum command *)

let md5sum =
  if List.mem arch ["Darwin"; "FreeBSD"; "OpenBSD"]
  then "md5 -q" else "md5sum"


(** * Documentation : do we have latex, hevea, ... *)

let check_doc () =
  let err s =
    printf "%s was not found; documentation will not be available\n" s;
    raise Not_found
  in
  try
    if not !Prefs.withdoc then raise Not_found;
    if not (program_in_path "latex") then err "latex";
    if not (program_in_path "hevea") then err "hevea";
    if not (program_in_path "hacha") then err "hacha";
    if not (program_in_path "fig2dev") then err "fig2dev";
    if not (program_in_path "convert") then err "convert";
    true
  with Not_found -> false

let withdoc = check_doc ()


(** * Installation directories : bindir, libdir, mandir, docdir, etc *)

let coqtop = Sys.getcwd ()

let unix = os_type_cygwin || not arch_is_win32

(** Variable name, description, ref in Prefs, default dir, prefix-relative *)

type path_style =
  | Absolute of string (* Should start with a "/" *)
  | Relative of string (* Should not start with a "/" *)

let install = [
  "BINDIR", "the Coq binaries", Prefs.bindir,
    Relative "bin", Relative "bin", Relative "bin";
  "COQLIBINSTALL", "the Coq library", Prefs.libdir,
    Relative "lib", Relative "lib/coq", Relative "";
  "CONFIGDIR", "the Coqide configuration files", Prefs.configdir,
    Relative "config", Absolute "/etc/xdg/coq", Relative "ide";
  "DATADIR", "the Coqide data files", Prefs.datadir,
    Relative "share", Relative "share/coq", Relative "ide";
  "MANDIR", "the Coq man pages", Prefs.mandir,
    Relative "man", Relative "share/man", Relative "man";
  "DOCDIR", "the Coq documentation", Prefs.docdir,
    Relative "doc", Relative "share/doc/coq", Relative "doc";
  "EMACSLIB", "the Coq Emacs mode", Prefs.emacslib,
    Relative "emacs", Relative "share/emacs/site-lisp", Relative "tools";
  "COQDOCDIR", "the Coqdoc LaTeX files", Prefs.coqdocdir,
    Relative "latex", Relative "share/texmf/tex/latex/misc", Relative "tools/coqdoc";
 ]

let strip_trailing_slash_if_any p =
  if p.[String.length p - 1] = '/' then String.sub p 0 (String.length p - 1) else p

let use_suffix prefix = function
  | Relative "" -> prefix
  | Relative suff -> prefix ^ "/" ^ suff
  | Absolute path -> path

let relativize = function
  (* Turn a global layout based on some prefix to a relative layout *)
  | Relative _ as suffix -> suffix
  | Absolute path -> Relative (String.sub path 1 (String.length path - 1))

let find_suffix prefix path = match prefix with
  | None -> Absolute path
  | Some p ->
     let p = strip_trailing_slash_if_any p in
     let lpath = String.length path in
     let lp = String.length p in
     if lpath > lp && String.sub path 0 lp = p then
       Relative (String.sub path (lp+1) (lpath - lp - 1))
     else
       Absolute path

let do_one_instdir (var,msg,uservalue,selfcontainedlayout,unixlayout,locallayout) =
  let dir,suffix =
    if !Prefs.local then (use_suffix coqtop locallayout,locallayout)
    else match !uservalue, !Prefs.prefix with
    | Some d, p -> d,find_suffix p d
    | _, Some p ->
      let suffix = if arch_is_win32 then selfcontainedlayout else relativize unixlayout in
      use_suffix p suffix, suffix
    | _, p ->
      let suffix = if unix then unixlayout else selfcontainedlayout in
      let base = if unix then "/usr/local" else "C:/coq" in
      let dflt = use_suffix base suffix in
      let () = printf "Where should I install %s [%s]? " msg dflt in
      let line = read_line () in
      if line = "" then (dflt,suffix) else (line,find_suffix p line)
  in (var,msg,dir,suffix)

let install_dirs = List.map do_one_instdir install

let select var = List.find (fun (v,_,_,_) -> v=var) install_dirs

let coqlib,coqlibsuffix = let (_,_,d,s) = select "COQLIBINSTALL" in d,s

let docdir,docdirsuffix = let (_,_,d,s) = select "DOCDIR" in d,s

let configdir,configdirsuffix = let (_,_,d,s) = select "CONFIGDIR" in d,s

let datadir,datadirsuffix = let (_,_,d,s) = select "DATADIR" in d,s

(** * OCaml runtime flags *)

(** Do we use -custom (yes by default on Windows and MacOS) *)

let custom_os = arch_is_win32 || arch = "Darwin"

let use_custom = match !Prefs.custom with
  | Some b -> b
  | None -> custom_os

let custom_flag = if use_custom then "-custom" else ""

let build_loadpath =
  ref "# you might want to set CAML_LD_LIBRARY_PATH by hand!"

let config_runtime () =
  match !Prefs.vmbyteflags with
  | Some flags -> string_split ',' flags
  | _ when use_custom -> [custom_flag]
  | _ when !Prefs.local ->
    ["-dllib";"-lcoqrun";"-dllpath";coqtop/"kernel/byterun"]
  | _ ->
    let ld="CAML_LD_LIBRARY_PATH" in
    build_loadpath := sprintf "export %s:='%s/kernel/byterun':$(%s)" ld coqtop ld;
    ["-dllib";"-lcoqrun";"-dllpath";coqlib/"kernel/byterun"]

let vmbyteflags = config_runtime ()


(** * Summary of the configuration *)

let print_summary () =
  let pr s = printf s in
  pr "\n";
  pr "  Architecture                : %s\n" arch;
  if operating_system <> "" then
    pr "  Operating system            : %s\n" operating_system;
  pr "  Coq VM bytecode link flags  : %s\n" (String.concat " " vmbyteflags);
  pr "  Other bytecode link flags   : %s\n" custom_flag;
  pr "  OS dependent libraries      : %s\n" osdeplibs;
  pr "  OCaml version               : %s\n" caml_version;
  pr "  OCaml binaries in           : %s\n" camlbin;
  pr "  OCaml library in            : %s\n" camllib;
  pr "  %s version              : %s\n"     capitalized_camlpX camlpX_version;
  pr "  %s binaries in          : %s\n"     capitalized_camlpX camlpXbindir;
  pr "  %s library in           : %s\n"     capitalized_camlpX camlpXlibdir;
  if best_compiler = "opt" then
    pr "  Native dynamic link support : %B\n" hasnatdynlink;
  if coqide <> "no" then
    pr "  Lablgtk2 library in         : %s\n" !lablgtkdir;
  if !idearchdef = "QUARTZ" then
    pr "  Mac OS integration is on\n";
  pr "  CoqIde                      : %s\n" coqide;
  pr "  Documentation               : %s\n"
    (if withdoc then "All" else "None");
  pr "  Web browser                 : %s\n" browser;
  pr "  Coq web site                : %s\n\n" !Prefs.coqwebsite;
  if not !Prefs.nativecompiler then
    pr "  Native compiler for conversion and normalization disabled\n\n";
  if !Prefs.local then
    pr "  Local build, no installation...\n"
  else
    (pr "  Paths for true installation:\n";
     List.iter
       (fun (_,msg,dir,_) -> pr "  - %s will be copied in %s\n" msg dir)
       install_dirs);
  pr "\n";
  pr "If anything is wrong above, please restart './configure'.\n\n";
  pr "*Warning* To compile the system for a new architecture\n";
  pr "          don't forget to do a 'make clean' before './configure'.\n"

let _ = print_summary ()


(** * Build the dev/ocamldebug-coq file *)

let write_dbg_wrapper f =
  safe_remove f;
  let o = open_out f in
  let pr s = fprintf o s in
  pr "#!/bin/sh\n\n";
  pr "###### ocamldebug-coq : a wrapper around ocamldebug for Coq ######\n\n";
  pr "# DO NOT EDIT THIS FILE: automatically generated by ../configure #\n\n";
  pr "export COQTOP=%S\n" coqtop;
  pr "OCAMLDEBUG=%S\n" (camlbin^"/ocamldebug");
  pr "CAMLP4LIB=%S\n\n" camlpXlibdir;
  pr ". $COQTOP/dev/ocamldebug-coq.run\n";
  close_out o;
  Unix.chmod f 0o555

let _ = write_dbg_wrapper "dev/ocamldebug-coq"


(** * Build the config/coq_config.ml file *)

let write_configml f =
  safe_remove f;
  let o = open_out f in
  let pr s = fprintf o s in
  let pr_s = pr "let %s = %S\n" in
  let pr_b = pr "let %s = %B\n" in
  let pr_i = pr "let %s = %d\n" in
  let pr_p s o = pr "let %s = %S\n" s
    (match o with Relative s -> s | Absolute s -> s)
  in
  pr "(* DO NOT EDIT THIS FILE: automatically generated by ../configure *)\n";
  pr "(* Exact command that generated this file: *)\n";
  pr "(* %s *)\n\n" (String.concat " " (Array.to_list Sys.argv));
  pr_b "local" !Prefs.local;
  pr "let vmbyteflags = ["; List.iter (pr "%S;") vmbyteflags; pr "]\n";
  pr_s "coqlib" coqlib;
  pr_s "configdir" configdir;
  pr_s "datadir" datadir;
  pr_s "docdir" docdir;
  pr_p "coqlibsuffix" coqlibsuffix;
  pr_p "configdirsuffix" configdirsuffix;
  pr_p "datadirsuffix" datadirsuffix;
  pr_p "docdirsuffix" docdirsuffix;
  pr_s "ocaml" camlexec.top;
  pr_s "ocamlfind" camlexec.find;
  pr_s "ocamllex" camlexec.lex;
  pr_s "camlbin" camlbin;
  pr_s "camllib" camllib;
  pr_s "camlp4" camlpX;
  pr_s "camlp4o" camlpXo;
  pr_s "camlp4bin" camlpXbindir;
  pr_s "camlp4lib" camlpXlibdir;
  pr_s "camlp4compat" camlp4compat;
  pr_s "cflags" cflags;
  pr_s "best" best_compiler;
  pr_s "osdeplibs" osdeplibs;
  pr_s "version" coq_version;
  pr_s "caml_version" caml_version;
  pr_s "date" short_date;
  pr_s "compile_date" full_date;
  pr_s "arch" arch;
  pr_b "arch_is_win32" arch_is_win32;
  pr_s "exec_extension" exe;
  pr_s "coqideincl" !lablgtkincludes;
  pr_s "has_coqide" coqide;
  pr "let gtk_platform = `%s\n" !idearchdef;
  pr_b "has_natdynlink" hasnatdynlink;
  pr_s "natdynlinkflag" natdynlinkflag;
  pr_i "vo_magic_number" vo_magic;
  pr_i "state_magic_number" state_magic;
  pr "let with_geoproof = ref %B\n" !Prefs.geoproof;
  pr_s "browser" browser;
  pr_s "wwwcoq" !Prefs.coqwebsite;
  pr_s "wwwbugtracker" (!Prefs.coqwebsite ^ "bugs/");
  pr_s "wwwrefman" (!Prefs.coqwebsite ^ "distrib/" ^ coq_version ^ "/refman/");
  pr_s "wwwstdlib" (!Prefs.coqwebsite ^ "distrib/" ^ coq_version ^ "/stdlib/");
  pr_s "localwwwrefman"  ("file:/" ^ docdir ^ "/html/refman");
  pr_b "no_native_compiler" (not !Prefs.nativecompiler);

  let core_src_dirs = [ "config"; "dev"; "kernel"; "library";
                        "engine"; "pretyping"; "interp"; "parsing"; "proofs";
                        "tactics"; "toplevel"; "printing"; "intf";
                        "grammar"; "ide"; "stm"; "vernac" ] in
  let core_src_dirs = List.fold_left (fun acc core_src_subdir -> acc ^ "  \"" ^ core_src_subdir ^ "\";\n")
                                    ""
                                    core_src_dirs in

  pr "\nlet core_src_dirs = [\n%s]\n" core_src_dirs;
  pr "\nlet api_dirs = [\"API\"; \"lib\"]\n";
  pr "\nlet plugins_dirs = [\n";

  let plugins = Sys.readdir "plugins" in
  Array.sort compare plugins;
  Array.iter
    (fun f ->
      let f' = "plugins/"^f in
      if Sys.is_directory f' && f.[0] <> '.' then pr "  %S;\n" f')
    plugins;
  pr "]\n";

  pr "\nlet all_src_dirs = core_src_dirs @ api_dirs @ plugins_dirs\n";

  close_out o;
  Unix.chmod f 0o444

let _ = write_configml "config/coq_config.ml"

(** * Symlinks or copies for the checker *)

let _ =
  let prog, args, prf =
    if arch = "win32" then "cp", [], ""
    else "ln", ["-s"], "../" in
  List.iter (fun file ->
    ignore(run "rm" ["-f"; "checker/"^file]);
    ignore(run ~fatal:true prog (args @ [prf^"kernel/"^file;"checker/"^file])))
  [ "esubst.ml"; "esubst.mli"; "names.ml"; "names.mli" ]

(** * Build the config/Makefile file *)

let write_makefile f =
  safe_remove f;
  let o = open_out f in
  let pr s = fprintf o s in
  pr "###### config/Makefile : Configuration file for Coq ##############\n";
  pr "#                                                                #\n";
  pr "# This file is generated by the script \"configure\"               #\n";
  pr "# DO NOT EDIT IT !! DO NOT EDIT IT !! DO NOT EDIT IT !!          #\n";
  pr "# If something is wrong below, then rerun the script \"configure\" #\n";
  pr "# with the good options (see the file INSTALL).                  #\n";
  pr "#                                                                #\n";
  pr "##################################################################\n\n";
  pr "#Variable used to detect whether ./configure has run successfully.\n";
  pr "COQ_CONFIGURED=yes\n\n";
  pr "# Local use (no installation)\n";
  pr "LOCAL=%B\n\n" !Prefs.local;
  pr "# Bytecode link flags : should we use -custom or not ?\n";
  pr "CUSTOM=%s\n" custom_flag;
  pr "VMBYTEFLAGS=%s\n" (String.concat " " vmbyteflags);
  pr "%s\n\n" !build_loadpath;
  pr "# Paths for true installation\n";
  List.iter (fun (v,msg,_,_) -> pr "# %s: path for %s\n" v msg) install_dirs;
  List.iter (fun (v,_,dir,_) -> pr "%s=%S\n" v dir) install_dirs;
  pr "\n# Coq version\n";
  pr "VERSION=%s\n" coq_version;
  pr "VERSION4MACOS=%s\n\n" coq_macos_version;
  pr "# Objective-Caml compile command\n";
  pr "OCAML=%S\n" camlexec.top;
  pr "OCAMLFIND=%S\n" camlexec.find;
  pr "OCAMLLEX=%S\n" camlexec.lex;
  pr "# The best compiler: native (=opt) or bytecode (=byte)\n";
  pr "BEST=%s\n\n" best_compiler;
  pr "# Ocaml version number\n";
  pr "CAMLVERSION=%s\n\n" camltag;
  pr "# Ocaml libraries\n";
  pr "CAMLLIB=%S\n\n" camllib;
  pr "# Ocaml .h directory\n";
  pr "CAMLHLIB=%S\n\n" camllib;
  pr "# Caml link command and Caml make top command\n";
  pr "# Caml flags\n";
<<<<<<< HEAD
  pr "CAMLFLAGS=-rectypes %s %s %s\n" coq_warn_flags coq_annotate_flag coq_safe_string;
=======
  pr "CAMLFLAGS=-rectypes %s %s\n" coq_annotate_flag coq_warn_flag;
>>>>>>> e0ad7ac1
  pr "# User compilation flag\n";
  pr "USERFLAGS=\n\n";
  pr "# Flags for GCC\n";
  pr "CFLAGS=%s\n\n" cflags;
  pr "# Compilation debug flags\n";
  pr "CAMLDEBUG=%s\n" coq_debug_flag;
  pr "CAMLDEBUGOPT=%s\n\n" coq_debug_flag_opt;
  pr "# Compilation profile flag\n";
  pr "CAMLTIMEPROF=%s\n\n" coq_profile_flag;
  pr "# Camlp4 : flavor, binaries, libraries ...\n";
  pr "# NB : avoid using CAMLP4LIB (conflict under Windows)\n";
  pr "CAMLP4=%s\n" camlpX;
  pr "CAMLP4O=%s\n" (win_aware_quote_executable camlpXo);
  pr "CAMLP4COMPAT=%s\n" camlp4compat;
  pr "MYCAMLP4LIB=%S\n\n" camlpXlibdir;
  pr "# Your architecture\n";
  pr "# Can be obtain by UNIX command arch\n";
  pr "ARCH=%s\n" arch;
  pr "HASNATDYNLINK=%s\n\n" natdynlinkflag;
  pr "# Supplementary libs for some systems, currently:\n";
  pr "#  . Sun Solaris: -cclib -lunix -cclib -lnsl -cclib -lsocket\n";
  pr "#  . others     : -cclib -lunix\n";
  pr "OSDEPLIBS=%s\n\n" osdeplibs;
  pr "# executable files extension, currently:\n";
  pr "#  Unix systems:\n";
  pr "#  Win32 systems : .exe\n";
  pr "EXE=%s\n" exe;
  pr "DLLEXT=%s\n\n" dll;
  pr "# the command MKDIR (try to use mkdirhier if you have problems)\n";
  pr "MKDIR=mkdir -p\n\n";
  pr "#the command STRIP\n";
  pr "# Unix systems and profiling: true\n";
  pr "# Unix systems and no profiling: strip\n";
  pr "STRIP=%s\n\n" strip;
  pr "#the command md5sum\n";
  pr "MD5SUM=%s\n\n" md5sum;
  pr "# LablGTK\n";
  pr "COQIDEINCLUDES=%s\n\n" !lablgtkincludes;
  pr "# CoqIde (no/byte/opt)\n";
  pr "HASCOQIDE=%s\n" coqide;
  pr "IDEFLAGS=%s\n" !idearchflags;
  pr "IDEOPTCDEPS=%s\n" !idearchfile;
  pr "IDECDEPS=%s\n" !idearchfile;
  pr "IDECDEPSFLAGS=%s\n" !idecdepsflags;
  pr "IDEINT=%s\n\n" !idearchdef;
  pr "# Defining REVISION\n";
  pr "CHECKEDOUT=%s\n\n" vcs;
  pr "# Option to control compilation and installation of the documentation\n";
  pr "WITHDOC=%s\n\n" (if withdoc then "all" else "no");
  pr "# Option to produce precompiled files for native_compute\n";
  pr "NATIVECOMPUTE=%s\n" (if !Prefs.nativecompiler then "-native-compiler" else "");
  close_out o;
  Unix.chmod f 0o444

let _ = write_makefile "config/Makefile"

let write_macos_metadata exec =
  let f = "config/Info-"^exec^".plist" in
  let () = safe_remove f in
  let o = open_out f in
  let pr s = fprintf o s in
  pr "<?xml version=\"1.0\" encoding=\"UTF-8\"?>\n";
  pr "<!DOCTYPE plist PUBLIC \"-//Apple//DTD PLIST 1.0//EN\" \"http://www.apple.com/DTDs/PropertyList-1.0.dtd\">\n";
  pr "<plist version=\"1.0\">\n";
  pr "<dict>\n";
  pr "    <key>CFBundleIdentifier</key>\n";
  pr "    <string>fr.inria.coq.%s</string>\n" exec;
  pr "    <key>CFBundleName</key>\n";
  pr "    <string>%s</string>\n" exec;
  pr "    <key>CFBundleVersion</key>\n";
  pr "    <string>%s</string>\n" coq_macos_version;
  pr "    <key>CFBundleShortVersionString</key>\n";
  pr "    <string>%s</string>\n" coq_macos_version;
  pr "    <key>CFBundleInfoDictionaryVersion</key>\n";
  pr "    <string>6.0</string>\n";
  pr "</dict>\n";
  pr "</plist>\n";
  let () = close_out o in
  Unix.chmod f 0o444

let () = if arch = "Darwin" then
List.iter write_macos_metadata distributed_exec<|MERGE_RESOLUTION|>--- conflicted
+++ resolved
@@ -11,13 +11,8 @@
 #load "str.cma"
 open Printf
 
-<<<<<<< HEAD
 let coq_version = "trunk"
 let coq_macos_version = "8.6.90" (** "[...] should be a string comprised of
-=======
-let coq_version = "8.6.1"
-let coq_macos_version = "8.6.1" (** "[...] should be a string comprised of
->>>>>>> e0ad7ac1
 three non-negative, period-separated integers [...]" *)
 let vo_magic = 8691
 let state_magic = 58691
@@ -367,13 +362,10 @@
     " URL of the coq website";
   "-force-caml-version", Arg.Set Prefs.force_caml_version,
     " Force OCaml version";
-<<<<<<< HEAD
   "-warn-error", Arg.Set Prefs.warn_error,
     " Make OCaml warnings into errors";
-=======
   "-camldir", Arg.String (fun _ -> ()),
     "<dir> Specifies path to 'ocaml' for running configure script";
->>>>>>> e0ad7ac1
 ]
 
 let parse_args () =
@@ -533,7 +525,6 @@
   | x::y::_ -> "OCAML"^x^y
   | _ -> assert false
 
-<<<<<<< HEAD
 (** Explanation of disabled warnings:
     4: fragile pattern matching: too common in the code and too annoying to avoid in general
     9: missing fields in a record pattern: too common in the code and not worth the bother
@@ -559,10 +550,6 @@
   warnings ^ " " ^ errors
 
 
-=======
-let coq_warn_flag =
-  if caml_version_nums > [4;2;3] then "-w -3-52-56" else ""
->>>>>>> e0ad7ac1
 
 (** * CamlpX configuration *)
 
@@ -1194,11 +1181,7 @@
   pr "CAMLHLIB=%S\n\n" camllib;
   pr "# Caml link command and Caml make top command\n";
   pr "# Caml flags\n";
-<<<<<<< HEAD
   pr "CAMLFLAGS=-rectypes %s %s %s\n" coq_warn_flags coq_annotate_flag coq_safe_string;
-=======
-  pr "CAMLFLAGS=-rectypes %s %s\n" coq_annotate_flag coq_warn_flag;
->>>>>>> e0ad7ac1
   pr "# User compilation flag\n";
   pr "USERFLAGS=\n\n";
   pr "# Flags for GCC\n";
