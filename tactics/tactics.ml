(************************************************************************)
(*  v      *   The Coq Proof Assistant  /  The Coq Development Team     *)
(* <O___,, *   INRIA - CNRS - LIX - LRI - PPS - Copyright 1999-2016     *)
(*   \VV/  **************************************************************)
(*    //   *      This file is distributed under the terms of the       *)
(*         *       GNU Lesser General Public License Version 2.1        *)
(************************************************************************)

open Pp
open CErrors
open Util
open Names
open Nameops
open Term
open Vars
open Termops
open Find_subterm
open Namegen
open Declarations
open Inductiveops
open Reductionops
open Environ
open Globnames
open Evd
open Pfedit
open Tacred
open Genredexpr
open Tacmach.New
open Logic
open Clenv
open Refiner
open Tacticals
open Hipattern
open Coqlib
open Decl_kinds
open Evarutil
open Indrec
open Pretype_errors
open Unification
open Locus
open Locusops
open Misctypes
open Tactypes
open Proofview.Notations
open Sigma.Notations
open Context.Named.Declaration

module RelDecl = Context.Rel.Declaration
module NamedDecl = Context.Named.Declaration

let inj_with_occurrences e = (AllOccurrences,e)

let dloc = Loc.ghost

let typ_of env sigma c = Retyping.get_type_of env (Sigma.to_evar_map sigma) c

open Goptions

(* Option for 8.2 compatibility *)
let dependent_propositions_elimination = ref true

let use_dependent_propositions_elimination () =
  !dependent_propositions_elimination
  && Flags.version_strictly_greater Flags.V8_2

let _ =
  declare_bool_option
    { optsync  = true;
      optdepr  = false;
      optname  = "dependent-propositions-elimination tactic";
      optkey   = ["Dependent";"Propositions";"Elimination"];
      optread  = (fun () -> !dependent_propositions_elimination) ;
      optwrite = (fun b -> dependent_propositions_elimination := b) }

let _ =
  declare_bool_option
    { optsync  = true;
      optdepr  = false;
      optname  = "trigger bugged context matching compatibility";
      optkey   = ["Tactic";"Compat";"Context"];
      optread  = (fun () -> !Flags.tactic_context_compat) ;
      optwrite = (fun b -> Flags.tactic_context_compat := b) }

let apply_solve_class_goals = ref (false)
let _ = Goptions.declare_bool_option {
  Goptions.optsync = true; Goptions.optdepr = false;
  Goptions.optname =
    "Perform typeclass resolution on apply-generated subgoals.";
  Goptions.optkey = ["Typeclass";"Resolution";"After";"Apply"];
  Goptions.optread = (fun () -> !apply_solve_class_goals);
  Goptions.optwrite = (fun a -> apply_solve_class_goals:=a);
}

let clear_hyp_by_default = ref false

let use_clear_hyp_by_default () = !clear_hyp_by_default

let _ =
  declare_bool_option
    { optsync  = true;
      optdepr  = false;
      optname  = "default clearing of hypotheses after use";
      optkey   = ["Default";"Clearing";"Used";"Hypotheses"];
      optread  = (fun () -> !clear_hyp_by_default) ;
      optwrite = (fun b -> clear_hyp_by_default := b) }

(* Compatibility option useful in developments using apply intensively
   in ltac code *)

let universal_lemma_under_conjunctions = ref false

let accept_universal_lemma_under_conjunctions () =
  !universal_lemma_under_conjunctions

let _ =
  declare_bool_option
    { optsync  = true;
      optdepr  = false;
      optname  = "trivial unification in tactics applying under conjunctions";
      optkey   = ["Universal";"Lemma";"Under";"Conjunction"];
      optread  = (fun () -> !universal_lemma_under_conjunctions) ;
      optwrite = (fun b -> universal_lemma_under_conjunctions := b) }

(* Shrinking of abstract proofs. *)

let shrink_abstract = ref true

let _ =
  declare_bool_option
    { optsync  = true;
      optdepr  = true;
      optname  = "shrinking of abstracted proofs";
      optkey   = ["Shrink"; "Abstract"];
      optread  = (fun () -> !shrink_abstract) ;
      optwrite = (fun b -> shrink_abstract := b) }

(* The following boolean governs what "intros []" do on examples such
   as "forall x:nat*nat, x=x"; if true, it behaves as "intros [? ?]";
   if false, it behaves as "intro H; case H; clear H" for fresh H.
   Kept as false for compatibility.
 *)

let bracketing_last_or_and_intro_pattern = ref true

let use_bracketing_last_or_and_intro_pattern () =
  !bracketing_last_or_and_intro_pattern
  && Flags.version_strictly_greater Flags.V8_4

let _ =
  declare_bool_option
    { optsync  = true;
      optdepr  = false;
      optname  = "bracketing last or-and introduction pattern";
      optkey   = ["Bracketing";"Last";"Introduction";"Pattern"];
      optread  = (fun () -> !bracketing_last_or_and_intro_pattern);
      optwrite = (fun b -> bracketing_last_or_and_intro_pattern := b) }

(*********************************************)
(*                 Tactics                   *)
(*********************************************)

(******************************************)
(*           Primitive tactics            *)
(******************************************)

(** This tactic creates a partial proof realizing the introduction rule, but
    does not check anything. *)
let unsafe_intro env store decl b =
  Refine.refine ~unsafe:true { run = begin fun sigma ->
    let ctx = named_context_val env in
    let nctx = push_named_context_val decl ctx in
    let inst = List.map (NamedDecl.get_id %> mkVar) (named_context env) in
    let ninst = mkRel 1 :: inst in
    let nb = subst1 (mkVar (NamedDecl.get_id decl)) b in
    let Sigma (ev, sigma, p) = new_evar_instance nctx sigma nb ~principal:true ~store ninst in
    Sigma (mkNamedLambda_or_LetIn decl ev, sigma, p)
  end }

let introduction ?(check=true) id =
  Proofview.Goal.enter { enter = begin fun gl ->
    let gl = Proofview.Goal.assume gl in
    let concl = Proofview.Goal.concl gl in
    let sigma = Tacmach.New.project gl in
    let hyps = Proofview.Goal.hyps gl in
    let store = Proofview.Goal.extra gl in
    let env = Proofview.Goal.env gl in
    let () = if check && mem_named_context id hyps then
      user_err ~hdr:"Tactics.introduction"
        (str "Variable " ++ pr_id id ++ str " is already declared.")
    in
    let open Context.Named.Declaration in
    match kind_of_term (whd_evar sigma concl) with
    | Prod (_, t, b) -> unsafe_intro env store (LocalAssum (id, t)) b
    | LetIn (_, c, t, b) -> unsafe_intro env store (LocalDef (id, c, t)) b
    | _ -> raise (RefinerError IntroNeedsProduct)
  end }

let refine          = Tacmach.refine

let convert_concl ?(check=true) ty k =
  Proofview.Goal.enter { enter = begin fun gl ->
    let env = Proofview.Goal.env gl in
    let store = Proofview.Goal.extra gl in
    let conclty = Proofview.Goal.raw_concl gl in
    Refine.refine ~unsafe:true { run = begin fun sigma ->
      let Sigma ((), sigma, p) =
        if check then begin
          let sigma = Sigma.to_evar_map sigma in
          ignore (Typing.unsafe_type_of env sigma ty);
          let sigma,b = Reductionops.infer_conv env sigma ty conclty in
          if not b then error "Not convertible.";
          Sigma.Unsafe.of_pair ((), sigma)
        end else Sigma.here () sigma in
      let Sigma (x, sigma, q) = Evarutil.new_evar env sigma ~principal:true ~store ty in
      let ans = if k == DEFAULTcast then x else mkCast(x,k,conclty) in
      Sigma (ans, sigma, p +> q)
    end }
  end }

let convert_hyp ?(check=true) d =
  Proofview.Goal.enter { enter = begin fun gl ->
    let env = Proofview.Goal.env gl in
    let sigma = Tacmach.New.project gl in
    let ty = Proofview.Goal.raw_concl gl in
    let store = Proofview.Goal.extra gl in
    let sign = convert_hyp check (named_context_val env) sigma d in
    let env = reset_with_named_context sign env in
    Refine.refine ~unsafe:true { run = begin fun sigma ->
      Evarutil.new_evar env sigma ~principal:true ~store ty
    end }
  end }

let convert_concl_no_check = convert_concl ~check:false
let convert_hyp_no_check = convert_hyp ~check:false

let convert_gen pb x y =
  Proofview.Goal.enter { enter = begin fun gl ->
    try
      let sigma, b = Tacmach.New.pf_apply (Reductionops.infer_conv ~pb) gl x y in
      if b then Proofview.Unsafe.tclEVARS sigma
      else Tacticals.New.tclFAIL 0 (str "Not convertible")
    with (* Reduction.NotConvertible *) _ ->
      (** FIXME: Sometimes an anomaly is raised from conversion *)
      Tacticals.New.tclFAIL 0 (str "Not convertible")
end }

let convert x y = convert_gen Reduction.CONV x y
let convert_leq x y = convert_gen Reduction.CUMUL x y

let clear_dependency_msg env sigma id = function
  | Evarutil.OccurHypInSimpleClause None ->
      pr_id id ++ str " is used in conclusion."
  | Evarutil.OccurHypInSimpleClause (Some id') ->
      pr_id id ++ strbrk " is used in hypothesis " ++ pr_id id' ++ str"."
  | Evarutil.EvarTypingBreak ev ->
      str "Cannot remove " ++ pr_id id ++
      strbrk " without breaking the typing of " ++
      Printer.pr_existential env sigma ev ++ str"."

let error_clear_dependency env sigma id err =
  user_err  (clear_dependency_msg env sigma id err)

let replacing_dependency_msg env sigma id = function
  | Evarutil.OccurHypInSimpleClause None ->
      str "Cannot change " ++ pr_id id ++ str ", it is used in conclusion."
  | Evarutil.OccurHypInSimpleClause (Some id') ->
      str "Cannot change " ++ pr_id id ++
      strbrk ", it is used in hypothesis " ++ pr_id id' ++ str"."
  | Evarutil.EvarTypingBreak ev ->
      str "Cannot change " ++ pr_id id ++
      strbrk " without breaking the typing of " ++
      Printer.pr_existential env sigma ev ++ str"."

let error_replacing_dependency env sigma id err =
  user_err  (replacing_dependency_msg env sigma id err)

(* This tactic enables the user to remove hypotheses from the signature.
 * Some care is taken to prevent him from removing variables that are
 * subsequently used in other hypotheses or in the conclusion of the
 * goal. *)

let clear_gen fail = function
| [] -> Proofview.tclUNIT ()
| ids ->
  Proofview.Goal.s_enter { s_enter = begin fun gl ->
    let ids = List.fold_right Id.Set.add ids Id.Set.empty in
    (** clear_hyps_in_evi does not require nf terms *)
    let gl = Proofview.Goal.assume gl in
    let env = Proofview.Goal.env gl in
    let sigma = Tacmach.New.project gl in
    let concl = Proofview.Goal.concl gl in
    let evdref = ref sigma in
    let (hyps, concl) =
      try clear_hyps_in_evi env evdref (named_context_val env) concl ids
      with Evarutil.ClearDependencyError (id,err) -> fail env sigma id err
    in
    let env = reset_with_named_context hyps env in
    let tac = Refine.refine ~unsafe:true { run = fun sigma ->
      Evarutil.new_evar env sigma ~principal:true concl
    } in
    Sigma.Unsafe.of_pair (tac, !evdref)
  end }

let clear ids = clear_gen error_clear_dependency ids
let clear_for_replacing ids = clear_gen error_replacing_dependency ids

let apply_clear_request clear_flag dft c =
  let check_isvar c =
    if not (isVar c) then
      error "keep/clear modifiers apply only to hypothesis names." in
  let doclear = match clear_flag with
    | None -> dft && isVar c
    | Some true -> check_isvar c; true
    | Some false -> false in
  if doclear then clear [destVar c]
  else Tacticals.New.tclIDTAC

(* Moving hypotheses *)
let move_hyp id dest =
  Proofview.Goal.enter { enter = begin fun gl ->
    let env = Proofview.Goal.env gl in
    let ty = Proofview.Goal.raw_concl gl in
    let store = Proofview.Goal.extra gl in
    let sign = named_context_val env in
    let sign' = move_hyp_in_named_context id dest sign in
    let env = reset_with_named_context sign' env in
    Refine.refine ~unsafe:true { run = begin fun sigma ->
      Evarutil.new_evar env sigma ~principal:true ~store ty
    end }
  end }

(* Renaming hypotheses *)
let rename_hyp repl =
  let fold accu (src, dst) = match accu with
  | None -> None
  | Some (srcs, dsts) ->
    if Id.Set.mem src srcs then None
    else if Id.Set.mem dst dsts then None
    else
      let srcs = Id.Set.add src srcs in
      let dsts = Id.Set.add dst dsts in
      Some (srcs, dsts)
  in
  let init = Some (Id.Set.empty, Id.Set.empty) in
  let dom = List.fold_left fold init repl in
  match dom with
  | None -> Tacticals.New.tclZEROMSG (str "Not a one-to-one name mapping")
  | Some (src, dst) ->
    Proofview.Goal.enter { enter = begin fun gl ->
      let gl = Proofview.Goal.assume gl in
      let hyps = Proofview.Goal.hyps gl in
      let concl = Proofview.Goal.concl gl in
      let store = Proofview.Goal.extra gl in
      (** Check that we do not mess variables *)
      let fold accu decl = Id.Set.add (NamedDecl.get_id decl) accu in
      let vars = List.fold_left fold Id.Set.empty hyps in
      let () =
        if not (Id.Set.subset src vars) then
          let hyp = Id.Set.choose (Id.Set.diff src vars) in
          raise (RefinerError (NoSuchHyp hyp))
      in
      let mods = Id.Set.diff vars src in
      let () =
        try
          let elt = Id.Set.choose (Id.Set.inter dst mods) in
          CErrors.user_err  (pr_id elt ++ str " is already used")
        with Not_found -> ()
      in
      (** All is well *)
      let make_subst (src, dst) = (src, mkVar dst) in
      let subst = List.map make_subst repl in
      let subst c = Vars.replace_vars subst c in
      let map decl =
        decl |> NamedDecl.map_id (fun id -> try List.assoc_f Id.equal id repl with Not_found -> id)
             |> NamedDecl.map_constr subst
      in
      let nhyps = List.map map hyps in
      let nconcl = subst concl in
      let nctx = Environ.val_of_named_context nhyps in
      let instance = List.map (NamedDecl.get_id %> mkVar) hyps in
      Refine.refine ~unsafe:true { run = begin fun sigma ->
        Evarutil.new_evar_instance nctx sigma nconcl ~principal:true ~store instance
      end }
    end }

(**************************************************************)
(*          Fresh names                                       *)
(**************************************************************)

let fresh_id_in_env avoid id env =
  next_ident_away_in_goal id (avoid@ids_of_named_context (named_context env))

let fresh_id avoid id gl =
  fresh_id_in_env avoid id (pf_env gl)

let new_fresh_id avoid id gl =
  fresh_id_in_env avoid id (Proofview.Goal.env gl)

let id_of_name_with_default id = function
  | Anonymous -> id
  | Name id   -> id

let default_id_of_sort s =
  if Sorts.is_small s then default_small_ident else default_type_ident

let default_id env sigma decl =
  let open Context.Rel.Declaration in
  match decl with
  | LocalAssum (name,t) ->
      let dft = default_id_of_sort (Retyping.get_sort_of env sigma t) in
      id_of_name_with_default dft name
  | LocalDef (name,b,_) -> id_of_name_using_hdchar env b name

(* Non primitive introduction tactics are treated by intro_then_gen
   There is possibly renaming, with possibly names to avoid and
   possibly a move to do after the introduction *)

type name_flag =
  | NamingAvoid of Id.t list
  | NamingBasedOn of Id.t * Id.t list
  | NamingMustBe of Loc.t * Id.t

let naming_of_name = function
  | Anonymous -> NamingAvoid []
  | Name id -> NamingMustBe (dloc,id)

let find_name mayrepl decl naming gl = match naming with
  | NamingAvoid idl ->
      (* this case must be compatible with [find_intro_names] below. *)
      let env = Proofview.Goal.env gl in
      let sigma = Tacmach.New.project gl in
      new_fresh_id idl (default_id env sigma decl) gl
  | NamingBasedOn (id,idl) ->  new_fresh_id idl id gl
  | NamingMustBe (loc,id) ->
      (* When name is given, we allow to hide a global name *)
      let ids_of_hyps = Tacmach.New.pf_ids_of_hyps gl in
      let id' = next_ident_away id ids_of_hyps in
      if not mayrepl && not (Id.equal id' id) then
        user_err ~loc  (pr_id id ++ str" is already used.");
      id

(**************************************************************)
(*            Cut rule                                        *)
(**************************************************************)

let assert_before_then_gen b naming t tac =
  let open Context.Rel.Declaration in
  Proofview.Goal.enter { enter = begin fun gl ->
    let id = find_name b (LocalAssum (Anonymous,t)) naming gl in
    Tacticals.New.tclTHENLAST
      (Proofview.V82.tactic
         (fun gl ->
           try Tacmach.internal_cut b id t gl
           with Evarutil.ClearDependencyError (id,err) ->
             error_replacing_dependency (pf_env gl) (project gl) id err))
      (tac id)
  end }

let assert_before_gen b naming t =
  assert_before_then_gen b naming t (fun _ -> Proofview.tclUNIT ())

let assert_before na = assert_before_gen false (naming_of_name na)
let assert_before_replacing id = assert_before_gen true (NamingMustBe (dloc,id))

let assert_after_then_gen b naming t tac =
  let open Context.Rel.Declaration in
  Proofview.Goal.enter { enter = begin fun gl ->
    let id = find_name b (LocalAssum (Anonymous,t)) naming gl in
    Tacticals.New.tclTHENFIRST
      (Proofview.V82.tactic
         (fun gl ->
           try Tacmach.internal_cut_rev b id t gl
           with Evarutil.ClearDependencyError (id,err) ->
             error_replacing_dependency (pf_env gl) (project gl) id err))
      (tac id)
  end }

let assert_after_gen b naming t =
  assert_after_then_gen b naming t (fun _ -> (Proofview.tclUNIT ()))

let assert_after na = assert_after_gen false (naming_of_name na)
let assert_after_replacing id = assert_after_gen true (NamingMustBe (dloc,id))

(**************************************************************)
(*          Fixpoints and CoFixpoints                         *)
(**************************************************************)

let rec mk_holes : type r s. _ -> r Sigma.t -> (s, r) Sigma.le -> _ -> (_, s) Sigma.sigma =
fun env sigma p -> function
| [] -> Sigma ([], sigma, p)
| arg :: rem ->
  let Sigma (arg, sigma, q) = Evarutil.new_evar env sigma arg in
  let Sigma (rem, sigma, r) = mk_holes env sigma (p +> q) rem in
  Sigma (arg :: rem, sigma, r)

let rec check_mutind env sigma k cl = match kind_of_term (strip_outer_cast cl) with
| Prod (na, c1, b) ->
  if Int.equal k 1 then
    try
      let ((sp, _), u), _ = find_inductive env sigma c1 in
      (sp, u)
    with Not_found -> error "Cannot do a fixpoint on a non inductive type."
  else
    let open Context.Rel.Declaration in
    check_mutind (push_rel (LocalAssum (na, c1)) env) sigma (pred k) b
| _ -> error "Not enough products."

(* Refine as a fixpoint *)
let mutual_fix f n rest j = Proofview.Goal.nf_enter { enter = begin fun gl ->
  let env = Proofview.Goal.env gl in
  let sigma = Tacmach.New.project gl in
  let concl = Proofview.Goal.concl gl in
  let (sp, u) = check_mutind env sigma n concl in
  let firsts, lasts = List.chop j rest in
  let all = firsts @ (f, n, concl) :: lasts in
  let rec mk_sign sign = function
  | [] -> sign
  | (f, n, ar) :: oth ->
    let open Context.Named.Declaration in
    let (sp', u')  = check_mutind env sigma n ar in
    if not (eq_mind sp sp') then
      error "Fixpoints should be on the same mutual inductive declaration.";
    if mem_named_context f (named_context_of_val sign) then
      user_err ~hdr:"Logic.prim_refiner"
        (str "Name " ++ pr_id f ++ str " already used in the environment");
    mk_sign (push_named_context_val (LocalAssum (f, ar)) sign) oth
  in
  let nenv = reset_with_named_context (mk_sign (named_context_val env) all) env in
  Refine.refine { run = begin fun sigma ->
    let Sigma (evs, sigma, p) = mk_holes nenv sigma Sigma.refl (List.map pi3 all) in
    let ids = List.map pi1 all in
    let evs = List.map (Vars.subst_vars (List.rev ids)) evs in
    let indxs = Array.of_list (List.map (fun n -> n-1) (List.map pi2 all)) in
    let funnames = Array.of_list (List.map (fun i -> Name i) ids) in
    let typarray = Array.of_list (List.map pi3 all) in
    let bodies = Array.of_list evs in
    let oterm = Term.mkFix ((indxs,0),(funnames,typarray,bodies)) in
    Sigma (oterm, sigma, p)
  end }
end }

let fix ido n = match ido with
  | None ->
    Proofview.Goal.enter { enter = begin fun gl ->
      let name = Pfedit.get_current_proof_name () in
      let id = new_fresh_id [] name gl in
      mutual_fix id n [] 0
    end }
  | Some id ->
    mutual_fix id n [] 0

let rec check_is_mutcoind env sigma cl =
  let b = whd_all env sigma cl in
  match kind_of_term b with
  | Prod (na, c1, b) ->
    let open Context.Rel.Declaration in
    check_is_mutcoind (push_rel (LocalAssum (na,c1)) env) sigma b
  | _ ->
    try
      let _ = find_coinductive env sigma b in ()
    with Not_found ->
      error "All methods must construct elements in coinductive types."

(* Refine as a cofixpoint *)
let mutual_cofix f others j = Proofview.Goal.nf_enter { enter = begin fun gl ->
  let env = Proofview.Goal.env gl in
  let sigma = Tacmach.New.project gl in
  let concl = Proofview.Goal.concl gl in
  let firsts,lasts = List.chop j others in
  let all = firsts @ (f, concl) :: lasts in
  List.iter (fun (_, c) -> check_is_mutcoind env sigma c) all;
  let rec mk_sign sign = function
  | [] -> sign
  | (f, ar) :: oth ->
    let open Context.Named.Declaration in
    if mem_named_context f (named_context_of_val sign) then
      error "Name already used in the environment.";
    mk_sign (push_named_context_val (LocalAssum (f, ar)) sign) oth
  in
  let nenv = reset_with_named_context (mk_sign (named_context_val env) all) env in
  Refine.refine { run = begin fun sigma ->
    let (ids, types) = List.split all in
    let Sigma (evs, sigma, p) = mk_holes nenv sigma Sigma.refl types in
    let evs = List.map (Vars.subst_vars (List.rev ids)) evs in
    let funnames = Array.of_list (List.map (fun i -> Name i) ids) in
    let typarray = Array.of_list types in
    let bodies = Array.of_list evs in
    let oterm = Term.mkCoFix (0, (funnames, typarray, bodies)) in
    Sigma (oterm, sigma, p)
  end }
end }

let cofix ido = match ido with
  | None ->
    Proofview.Goal.enter { enter = begin fun gl ->
      let name = Pfedit.get_current_proof_name () in
      let id = new_fresh_id [] name gl in
      mutual_cofix id [] 0
    end }
  | Some id ->
      mutual_cofix id [] 0

(**************************************************************)
(*          Reduction and conversion tactics                  *)
(**************************************************************)

type tactic_reduction = env -> evar_map -> constr -> constr

let pf_reduce_decl redfun where decl gl =
  let open Context.Named.Declaration in
  let redfun' = Tacmach.New.pf_apply redfun gl in
  match decl with
  | LocalAssum (id,ty) ->
      if where == InHypValueOnly then
	user_err  (pr_id id ++ str " has no value.");
      LocalAssum (id,redfun' ty)
  | LocalDef (id,b,ty) ->
      let b' = if where != InHypTypeOnly then redfun' b else b in
      let ty' =	if where != InHypValueOnly then redfun' ty else ty in
      LocalDef (id,b',ty')

(* Possibly equip a reduction with the occurrences mentioned in an
   occurrence clause *)

let error_illegal_clause () =
  error "\"at\" clause not supported in presence of an occurrence clause."

let error_illegal_non_atomic_clause () =
  error "\"at\" clause not supported in presence of a non atomic \"in\" clause."

let error_occurrences_not_unsupported () =
  error "Occurrences not supported for this reduction tactic."

let bind_change_occurrences occs = function
  | None -> None
  | Some c -> Some (Redexpr.out_with_occurrences (occs,c))

let bind_red_expr_occurrences occs nbcl redexp =
  let has_at_clause = function
    | Unfold l -> List.exists (fun (occl,_) -> occl != AllOccurrences) l
    | Pattern l -> List.exists (fun (occl,_) -> occl != AllOccurrences) l
    | Simpl (_,Some (occl,_)) -> occl != AllOccurrences
    | _ -> false in
  if occs == AllOccurrences then
    if nbcl > 1 && has_at_clause redexp then
      error_illegal_non_atomic_clause ()
    else
      redexp
  else
    match redexp with
    | Unfold (_::_::_) ->
	error_illegal_clause ()
    | Unfold [(occl,c)] ->
	if occl != AllOccurrences then
	  error_illegal_clause ()
	else
	  Unfold [(occs,c)]
    | Pattern (_::_::_) ->
	error_illegal_clause ()
    | Pattern [(occl,c)] ->
	if occl != AllOccurrences then
	  error_illegal_clause ()
	else
	  Pattern [(occs,c)]
    | Simpl (f,Some (occl,c)) ->
	if occl != AllOccurrences then
	  error_illegal_clause ()
	else
	  Simpl (f,Some (occs,c))
    | CbvVm (Some (occl,c)) ->
        if occl != AllOccurrences then
          error_illegal_clause ()
        else
          CbvVm (Some (occs,c))
    | CbvNative (Some (occl,c)) ->
        if occl != AllOccurrences then
          error_illegal_clause ()
        else
          CbvNative (Some (occs,c))
    | Red _ | Hnf | Cbv _ | Lazy _ | Cbn _
    | ExtraRedExpr _ | Fold _ | Simpl (_,None) | CbvVm None | CbvNative None ->
	error_occurrences_not_unsupported ()
    | Unfold [] | Pattern [] ->
	assert false

(* The following two tactics apply an arbitrary
   reduction function either to the conclusion or to a
   certain hypothesis *)

let reduct_in_concl (redfun,sty) =
  Proofview.Goal.nf_enter { enter = begin fun gl ->
    convert_concl_no_check (Tacmach.New.pf_apply redfun gl (Tacmach.New.pf_concl gl)) sty
  end }

let reduct_in_hyp ?(check=false) redfun (id,where) =
  Proofview.Goal.nf_enter { enter = begin fun gl ->
  convert_hyp ~check (pf_reduce_decl redfun where (Tacmach.New.pf_get_hyp id gl) gl)
  end }

let revert_cast (redfun,kind as r) =
  if kind == DEFAULTcast then (redfun,REVERTcast) else r

let reduct_option ?(check=false) redfun = function
  | Some id -> reduct_in_hyp ~check (fst redfun) id
  | None    -> reduct_in_concl (revert_cast redfun)

(** Tactic reduction modulo evars (for universes essentially) *)

let pf_e_reduce_decl redfun where decl gl =
  let open Context.Named.Declaration in
  let sigma = Proofview.Goal.sigma gl in
  let redfun sigma c = redfun.e_redfun (Tacmach.New.pf_env gl) sigma c in
  match decl with
  | LocalAssum (id,ty) ->
      if where == InHypValueOnly then
	user_err  (pr_id id ++ str " has no value.");
    let Sigma (ty', sigma, p) = redfun sigma ty in
    Sigma (LocalAssum (id, ty'), sigma, p)
  | LocalDef (id,b,ty) ->
      let Sigma (b', sigma, p) = if where != InHypTypeOnly then redfun sigma b else Sigma.here b sigma in
      let Sigma (ty', sigma, q) = if where != InHypValueOnly then redfun sigma ty else Sigma.here ty sigma in
      Sigma (LocalDef (id, b', ty'), sigma, p +> q)

let e_reduct_in_concl ~check (redfun, sty) =
  Proofview.Goal.nf_s_enter { s_enter = begin fun gl ->
    let sigma = Proofview.Goal.sigma gl in
    let Sigma (c', sigma, p) = redfun.e_redfun (Tacmach.New.pf_env gl) sigma (Tacmach.New.pf_concl gl) in
    Sigma (convert_concl ~check c' sty, sigma, p)
  end }

let e_reduct_in_hyp ?(check=false) redfun (id, where) =
  Proofview.Goal.nf_s_enter { s_enter = begin fun gl ->
    let Sigma (decl', sigma, p) = pf_e_reduce_decl redfun where (Tacmach.New.pf_get_hyp id gl) gl in
    Sigma (convert_hyp ~check decl', sigma, p)
  end }

let e_reduct_option ?(check=false) redfun = function
  | Some id -> e_reduct_in_hyp ~check (fst redfun) id
  | None    -> e_reduct_in_concl ~check (revert_cast redfun)

(** Versions with evars to maintain the unification of universes resulting
    from conversions. *)

let e_change_in_concl (redfun,sty) =
  Proofview.Goal.s_enter { s_enter = begin fun gl ->
    let sigma = Proofview.Goal.sigma gl in
    let Sigma (c, sigma, p) = redfun.e_redfun (Proofview.Goal.env gl) sigma (Proofview.Goal.raw_concl gl) in
    Sigma (convert_concl_no_check c sty, sigma, p)
  end }

let e_pf_change_decl (redfun : bool -> e_reduction_function) where decl env sigma =
  let open Context.Named.Declaration in
  match decl with
  | LocalAssum (id,ty) ->
      if where == InHypValueOnly then
	user_err  (pr_id id ++ str " has no value.");
    let Sigma (ty', sigma, p) = (redfun false).e_redfun env sigma ty in
    Sigma (LocalAssum (id, ty'), sigma, p)
  | LocalDef (id,b,ty) ->
      let Sigma (b', sigma, p) =
	if where != InHypTypeOnly then (redfun true).e_redfun env sigma b else Sigma.here b sigma
      in
      let Sigma (ty', sigma, q) =
	if where != InHypValueOnly then (redfun false).e_redfun env sigma ty else Sigma.here ty sigma
      in
      Sigma (LocalDef (id,b',ty'), sigma, p +> q)

let e_change_in_hyp redfun (id,where) =
  Proofview.Goal.s_enter { s_enter = begin fun gl ->
    let sigma = Proofview.Goal.sigma gl in
    let hyp = Tacmach.New.pf_get_hyp id (Proofview.Goal.assume gl) in
    let Sigma (c, sigma, p) = e_pf_change_decl redfun where hyp (Proofview.Goal.env gl) sigma in
    Sigma (convert_hyp c, sigma, p)
  end }

type change_arg = Pattern.patvar_map -> constr Sigma.run

let make_change_arg c pats =
  { run = fun sigma -> Sigma.here (replace_vars (Id.Map.bindings pats) c) sigma }

let check_types env sigma mayneedglobalcheck deep newc origc =
  let t1 = Retyping.get_type_of env sigma newc in
  if deep then begin
    let t2 = Retyping.get_type_of env sigma origc in
    let sigma, t2 = Evarsolve.refresh_universes
		      ~onlyalg:true (Some false) env sigma t2 in
    let sigma, b = infer_conv ~pb:Reduction.CUMUL env sigma t1 t2 in
    if not b then
      if
        isSort (whd_all env sigma t1) &&
        isSort (whd_all env sigma t2)
      then (mayneedglobalcheck := true; sigma)
      else
        user_err ~hdr:"convert-check-hyp" (str "Types are incompatible.")
    else sigma
  end
  else
    if not (isSort (whd_all env sigma t1)) then
      user_err ~hdr:"convert-check-hyp" (str "Not a type.")
    else sigma

(* Now we introduce different instances of the previous tacticals *)
let change_and_check cv_pb mayneedglobalcheck deep t = { e_redfun = begin fun env sigma c ->
  let Sigma (t', sigma, p) = t.run sigma in
  let sigma = Sigma.to_evar_map sigma in
  let sigma = check_types env sigma mayneedglobalcheck deep t' c in
  let sigma, b = infer_conv ~pb:cv_pb env sigma t' c in
  if not b then user_err ~hdr:"convert-check-hyp" (str "Not convertible.");
  Sigma.Unsafe.of_pair (t', sigma)
end }

(* Use cumulativity only if changing the conclusion not a subterm *)
let change_on_subterm cv_pb deep t where = { e_redfun = begin fun env sigma c ->
  let mayneedglobalcheck = ref false in
  let Sigma (c, sigma, p) = match where with
  | None -> (change_and_check cv_pb mayneedglobalcheck deep (t Id.Map.empty)).e_redfun env sigma c
  | Some occl ->
      (e_contextually false occl
        (fun subst ->
          change_and_check Reduction.CONV mayneedglobalcheck true (t subst))).e_redfun
        env sigma c in
  if !mayneedglobalcheck then
    begin
      try ignore (Typing.unsafe_type_of env (Sigma.to_evar_map sigma) c)
      with e when catchable_exception e ->
        error "Replacement would lead to an ill-typed term."
    end;
  Sigma (c, sigma, p)
end }

let change_in_concl occl t =
  e_change_in_concl ((change_on_subterm Reduction.CUMUL false t occl),DEFAULTcast)

let change_in_hyp occl t id  =
  e_change_in_hyp (fun x -> change_on_subterm Reduction.CONV x t occl) id

let change_option occl t = function
  | Some id -> change_in_hyp occl t id
  | None -> change_in_concl occl t

let change chg c cls =
  Proofview.Goal.enter { enter = begin fun gl ->
    let cls = concrete_clause_of (fun () -> Tacmach.New.pf_ids_of_hyps gl) cls in
    Tacticals.New.tclMAP (function
    | OnHyp (id,occs,where) ->
       change_option (bind_change_occurrences occs chg) c (Some (id,where))
    | OnConcl occs ->
       change_option (bind_change_occurrences occs chg) c None)
    cls
  end }

let change_concl t = 
  change_in_concl None (make_change_arg t)

(* Pour usage interne (le niveau User est pris en compte par reduce) *)
let red_in_concl        = reduct_in_concl (red_product,REVERTcast)
let red_in_hyp          = reduct_in_hyp    red_product
let red_option          = reduct_option   (red_product,REVERTcast)
let hnf_in_concl        = reduct_in_concl (hnf_constr,REVERTcast)
let hnf_in_hyp          = reduct_in_hyp    hnf_constr
let hnf_option          = reduct_option   (hnf_constr,REVERTcast)
let simpl_in_concl      = reduct_in_concl (simpl,REVERTcast)
let simpl_in_hyp        = reduct_in_hyp    simpl
let simpl_option        = reduct_option   (simpl,REVERTcast)
let normalise_in_concl  = reduct_in_concl (compute,REVERTcast)
let normalise_in_hyp    = reduct_in_hyp    compute
let normalise_option    = reduct_option   (compute,REVERTcast)
let normalise_vm_in_concl = reduct_in_concl (Redexpr.cbv_vm,VMcast)
let unfold_in_concl loccname = reduct_in_concl (unfoldn loccname,REVERTcast)
let unfold_in_hyp   loccname = reduct_in_hyp   (unfoldn loccname)
let unfold_option   loccname = reduct_option (unfoldn loccname,DEFAULTcast)
let pattern_option l = e_reduct_option (pattern_occs l,DEFAULTcast)

(* The main reduction function *)

let reduction_clause redexp cl =
  let nbcl = List.length cl in
  List.map (function
    | OnHyp (id,occs,where) ->
	(Some (id,where), bind_red_expr_occurrences occs nbcl redexp)
    | OnConcl occs ->
	(None, bind_red_expr_occurrences occs nbcl redexp)) cl

let reduce redexp cl =
  let trace () =
    let open Printer in
    let pr = (pr_constr, pr_lconstr, pr_evaluable_reference, pr_constr_pattern) in
    Pp.(hov 2 (Pputils.pr_red_expr pr str redexp))
  in
  Proofview.Trace.name_tactic trace begin
  Proofview.Goal.enter { enter = begin fun gl ->
  let cl' = concrete_clause_of (fun () -> Tacmach.New.pf_ids_of_hyps gl) cl in
  let redexps = reduction_clause redexp cl' in
  let check = match redexp with Fold _ | Pattern _ -> true | _ -> false in
  Tacticals.New.tclMAP (fun (where,redexp) ->
    e_reduct_option ~check
      (Redexpr.reduction_of_red_expr (Tacmach.New.pf_env gl) redexp) where) redexps
  end }
  end

(* Unfolding occurrences of a constant *)

let unfold_constr = function
  | ConstRef sp -> unfold_in_concl [AllOccurrences,EvalConstRef sp]
  | VarRef id -> unfold_in_concl [AllOccurrences,EvalVarRef id]
  | _ -> user_err ~hdr:"unfold_constr" (str "Cannot unfold a non-constant.")

(*******************************************)
(*         Introduction tactics            *)
(*******************************************)

(* Returns the names that would be created by intros, without doing
   intros.  This function is supposed to be compatible with an
   iteration of [find_name] above. As [default_id] checks the sort of
   the type to build hyp names, we maintain an environment to be able
   to type dependent hyps. *)
let find_intro_names ctxt gl =
  let _, res = List.fold_right
    (fun decl acc ->
      let env,idl = acc in
      let name = fresh_id idl (default_id env gl.sigma decl) gl in
      let newenv = push_rel decl env in
      (newenv,(name::idl)))
    ctxt (pf_env gl , []) in
  List.rev res

let build_intro_tac id dest tac = match dest with
  | MoveLast -> Tacticals.New.tclTHEN (introduction id) (tac id)
  | dest -> Tacticals.New.tclTHENLIST 
    [introduction id; move_hyp id dest; tac id]

let rec intro_then_gen name_flag move_flag force_flag dep_flag tac =
  let open Context.Rel.Declaration in
  Proofview.Goal.enter { enter = begin fun gl ->
    let concl = Proofview.Goal.concl (Proofview.Goal.assume gl) in
    let concl = nf_evar (Tacmach.New.project gl) concl in
    match kind_of_term concl with
    | Prod (name,t,u) when not dep_flag || (dependent (mkRel 1) u) ->
        let name = find_name false (LocalAssum (name,t)) name_flag gl in
	build_intro_tac name move_flag tac
    | LetIn (name,b,t,u) when not dep_flag || (dependent (mkRel 1) u) ->
        let name = find_name false (LocalDef (name,b,t)) name_flag gl in
	build_intro_tac name move_flag tac
    | _ ->
	begin if not force_flag then Proofview.tclZERO (RefinerError IntroNeedsProduct)
            (* Note: red_in_concl includes betaiotazeta and this was like *)
            (* this since at least V6.3 (a pity *)
            (* that intro do betaiotazeta only when reduction is needed; and *)
            (* probably also a pity that intro does zeta *)
          else Proofview.tclUNIT ()
        end <*>
	  Proofview.tclORELSE
	  (Tacticals.New.tclTHEN hnf_in_concl
	     (intro_then_gen name_flag move_flag false dep_flag tac))
          begin function (e, info) -> match e with
            | RefinerError IntroNeedsProduct ->
                Tacticals.New.tclZEROMSG (str "No product even after head-reduction.")
            | e -> Proofview.tclZERO ~info e
          end
  end }

let intro_gen n m f d = intro_then_gen n m f d (fun _ -> Proofview.tclUNIT ())
let intro_mustbe_force id = intro_gen (NamingMustBe (dloc,id)) MoveLast true false
let intro_using id = intro_gen (NamingBasedOn (id,[])) MoveLast false false

let intro_then = intro_then_gen (NamingAvoid []) MoveLast false false
let intro = intro_gen (NamingAvoid []) MoveLast false false
let introf = intro_gen (NamingAvoid []) MoveLast true false
let intro_avoiding l = intro_gen (NamingAvoid l) MoveLast false false

let intro_move_avoid idopt avoid hto = match idopt with
  | None -> intro_gen (NamingAvoid avoid) hto true false
  | Some id -> intro_gen (NamingMustBe (dloc,id)) hto true false

let intro_move idopt hto = intro_move_avoid idopt [] hto

(**** Multiple introduction tactics ****)

let rec intros_using = function
  | []     -> Proofview.tclUNIT()
  | str::l -> Tacticals.New.tclTHEN (intro_using str) (intros_using l)

let intros = Tacticals.New.tclREPEAT intro

let intro_forthcoming_then_gen name_flag move_flag dep_flag n bound tac =
  let rec aux n ids =
    (* Note: we always use the bound when there is one for "*" and "**" *)
    if (match bound with None -> true | Some (_,p) -> n < p) then
    Proofview.tclORELSE
      begin
      intro_then_gen name_flag move_flag false dep_flag
         (fun id -> aux (n+1) (id::ids))
      end
      begin function (e, info) -> match e with
      | RefinerError IntroNeedsProduct ->
          tac ids
      | e -> Proofview.tclZERO ~info e
      end
    else
      tac ids
  in
  aux n []

let get_next_hyp_position id gl =
  let rec aux = function
  | [] -> raise (RefinerError (NoSuchHyp id))
  | decl :: right ->
    if Id.equal (NamedDecl.get_id decl) id then
      match right with decl::_ -> MoveBefore (NamedDecl.get_id decl) | [] -> MoveLast
    else
      aux right
  in
  aux (Proofview.Goal.hyps (Proofview.Goal.assume gl))

let get_previous_hyp_position id gl =
  let rec aux dest = function
  | [] -> raise (RefinerError (NoSuchHyp id))
  | decl :: right ->
      let hyp = NamedDecl.get_id decl in
      if Id.equal hyp id then dest else aux (MoveAfter hyp) right
  in
  aux MoveLast (Proofview.Goal.hyps (Proofview.Goal.assume gl))

let intro_replacing id =
  Proofview.Goal.enter { enter = begin fun gl ->
  let next_hyp = get_next_hyp_position id gl in
  Tacticals.New.tclTHENLIST [
    clear_for_replacing [id];
    introduction id;
    move_hyp id next_hyp;
  ]
  end }

(* We have e.g. [x, y, y', x', y'' |- forall y y' y'', G] and want to
   reintroduce y, y,' y''. Note that we have to clear y, y' and y''
   before introducing y because y' or y'' can e.g. depend on old y. *)

(* This version assumes that replacement is actually possible *)
(* (ids given in the introduction order) *)
(* We keep a sub-optimality in cleaing for compatibility with *)
(* the behavior of inversion *)
let intros_possibly_replacing ids =
  let suboptimal = true in
  Proofview.Goal.enter { enter = begin fun gl ->
    let posl = List.map (fun id -> (id, get_next_hyp_position id gl)) ids in
    Tacticals.New.tclTHEN
      (Tacticals.New.tclMAP (fun id -> 
	Tacticals.New.tclTRY (clear_for_replacing [id]))
	 (if suboptimal then ids else List.rev ids))
      (Tacticals.New.tclMAP (fun (id,pos) ->
        Tacticals.New.tclORELSE (intro_move (Some id) pos) (intro_using id))
         posl)
  end }

(* This version assumes that replacement is actually possible *)
let intros_replacing ids =
  Proofview.Goal.enter { enter = begin fun gl ->
    let posl = List.map (fun id -> (id, get_next_hyp_position id gl)) ids in
    Tacticals.New.tclTHEN
      (clear_for_replacing ids)
      (Tacticals.New.tclMAP (fun (id,pos) -> intro_move (Some id) pos) posl)
  end }

(* User-level introduction tactics *)

let lookup_hypothesis_as_renamed env ccl = function
  | AnonHyp n -> Detyping.lookup_index_as_renamed env ccl n
  | NamedHyp id -> Detyping.lookup_name_as_displayed env ccl id

let lookup_hypothesis_as_renamed_gen red h gl =
  let env = Proofview.Goal.env gl in
  let rec aux ccl =
    match lookup_hypothesis_as_renamed env ccl h with
      | None when red ->
        let (redfun, _) = Redexpr.reduction_of_red_expr env (Red true) in
        let Sigma (c, _, _) = redfun.e_redfun env (Proofview.Goal.sigma gl) ccl in
        aux c
      | x -> x
  in
  try aux (Proofview.Goal.concl gl)
  with Redelimination -> None

let is_quantified_hypothesis id gl =
  match lookup_hypothesis_as_renamed_gen false (NamedHyp id) gl with
    | Some _ -> true
    | None -> false

let msg_quantified_hypothesis = function
  | NamedHyp id ->
      str "quantified hypothesis named " ++ pr_id id
  | AnonHyp n ->
      pr_nth n ++
      str " non dependent hypothesis"

let depth_of_quantified_hypothesis red h gl =
  match lookup_hypothesis_as_renamed_gen red h gl with
    | Some depth -> depth
    | None ->
        user_err ~hdr:"lookup_quantified_hypothesis"
          (str "No " ++ msg_quantified_hypothesis h ++
	  strbrk " in current goal" ++
	  (if red then strbrk " even after head-reduction" else mt ()) ++
	  str".")

let intros_until_gen red h =
  Proofview.Goal.nf_enter { enter = begin fun gl ->
  let n = depth_of_quantified_hypothesis red h gl in
  Tacticals.New.tclDO n (if red then introf else intro)
  end }

let intros_until_id id = intros_until_gen false (NamedHyp id)
let intros_until_n_gen red n = intros_until_gen red (AnonHyp n)

let intros_until = intros_until_gen true
let intros_until_n = intros_until_n_gen true

let tclCHECKVAR id =
  Proofview.Goal.enter { enter = begin fun gl ->
    let _ = Tacmach.New.pf_get_hyp id (Proofview.Goal.assume gl) in
    Proofview.tclUNIT ()
  end }

let try_intros_until_id_check id =
  Tacticals.New.tclORELSE (intros_until_id id) (tclCHECKVAR id)

let try_intros_until tac = function
  | NamedHyp id -> Tacticals.New.tclTHEN (try_intros_until_id_check id) (tac id)
  | AnonHyp n -> Tacticals.New.tclTHEN (intros_until_n n) (Tacticals.New.onLastHypId tac)

let rec intros_move = function
  | [] -> Proofview.tclUNIT ()
  | (hyp,destopt) :: rest ->
      Tacticals.New.tclTHEN (intro_gen (NamingMustBe (dloc,hyp)) destopt false false)
	(intros_move rest)

let run_delayed env sigma c =
  Sigma.run sigma { Sigma.run = fun sigma -> c.delayed env sigma }

(* Apply a tactic on a quantified hypothesis, an hypothesis in context
   or a term with bindings *)

let tactic_infer_flags with_evar = {
  Pretyping.use_typeclasses = true;
  Pretyping.use_unif_heuristics = true;
  Pretyping.use_hook = Some solve_by_implicit_tactic;
  Pretyping.fail_evar = not with_evar;
  Pretyping.expand_evars = true }


let onOpenInductionArg env sigma tac = function
  | clear_flag,ElimOnConstr f ->
      let (cbl, sigma') = run_delayed env sigma f in
      let pending = (sigma,sigma') in
      Tacticals.New.tclTHEN
        (Proofview.Unsafe.tclEVARS sigma')
        (tac clear_flag (pending,cbl))
  | clear_flag,ElimOnAnonHyp n ->
      Tacticals.New.tclTHEN
        (intros_until_n n)
        (Tacticals.New.onLastHyp
           (fun c ->
             Proofview.Goal.enter { enter = begin fun gl ->
             let sigma = Tacmach.New.project gl in
             let pending = (sigma,sigma) in
             tac clear_flag (pending,(c,NoBindings))
             end }))
  | clear_flag,ElimOnIdent (_,id) ->
      (* A quantified hypothesis *)
      Tacticals.New.tclTHEN
        (try_intros_until_id_check id)
        (Proofview.Goal.enter { enter = begin fun gl ->
         let sigma = Tacmach.New.project gl in
         let pending = (sigma,sigma) in
         tac clear_flag (pending,(mkVar id,NoBindings))
        end })

let onInductionArg tac = function
  | clear_flag,ElimOnConstr cbl ->
      tac clear_flag cbl
  | clear_flag,ElimOnAnonHyp n ->
      Tacticals.New.tclTHEN
        (intros_until_n n)
        (Tacticals.New.onLastHyp (fun c -> tac clear_flag (c,NoBindings)))
  | clear_flag,ElimOnIdent (_,id) ->
      (* A quantified hypothesis *)
      Tacticals.New.tclTHEN
        (try_intros_until_id_check id)
        (tac clear_flag (mkVar id,NoBindings))

let map_destruction_arg f sigma = function
  | clear_flag,ElimOnConstr g -> let sigma,x = f sigma g in (sigma, (clear_flag,ElimOnConstr x))
  | clear_flag,ElimOnAnonHyp n as x -> (sigma,x)
  | clear_flag,ElimOnIdent id as x -> (sigma,x)

let finish_delayed_evar_resolution with_evars env sigma f =
  let ((c, lbind), sigma') = run_delayed env sigma f in
  let pending = (sigma,sigma') in
  let sigma' = Sigma.Unsafe.of_evar_map sigma' in
  let flags = tactic_infer_flags with_evars in
  let Sigma (c, sigma', _) = finish_evar_resolution ~flags env sigma' (pending,c) in
  (Sigma.to_evar_map sigma', (c, lbind))

let with_no_bindings (c, lbind) =
  if lbind != NoBindings then error "'with' clause not supported here.";
  c

let force_destruction_arg with_evars env sigma c =
  map_destruction_arg (finish_delayed_evar_resolution with_evars env) sigma c

(****************************************)
(* tactic "cut" (actually modus ponens) *)
(****************************************)

let normalize_cut = false

let cut c =
  Proofview.Goal.enter { enter = begin fun gl ->
    let env = Proofview.Goal.env gl in
    let sigma = Tacmach.New.project gl in
    let concl = Tacmach.New.pf_nf_concl gl in
    let is_sort =
      try
        (** Backward compat: ensure that [c] is well-typed. *)
        let typ = Typing.unsafe_type_of env sigma c in
        let typ = whd_all env sigma typ in
        match kind_of_term typ with
        | Sort _ -> true
        | _ -> false
      with e when Pretype_errors.precatchable_exception e -> false
    in
    if is_sort then
      let id = next_name_away_with_default "H" Anonymous (Tacmach.New.pf_ids_of_hyps gl) in
      (** Backward compat: normalize [c]. *)
      let c = if normalize_cut then local_strong whd_betaiota sigma c else c in
      Refine.refine ~unsafe:true { run = begin fun h ->
        let Sigma (f, h, p) = Evarutil.new_evar ~principal:true env h (mkArrow c (Vars.lift 1 concl)) in
        let Sigma (x, h, q) = Evarutil.new_evar env h c in
        let f = mkLetIn (Name id, x, c, mkApp (Vars.lift 1 f, [|mkRel 1|])) in
        Sigma (f, h, p +> q)
      end }
    else
      Tacticals.New.tclZEROMSG (str "Not a proposition or a type.")
  end }

let error_uninstantiated_metas t clenv =
  let na = meta_name clenv.evd (List.hd (Metaset.elements (metavars_of t))) in
  let id = match na with Name id -> id | _ -> anomaly (Pp.str "unnamed dependent meta")
  in user_err  (str "Cannot find an instance for " ++ pr_id id ++ str".")

let check_unresolved_evars_of_metas sigma clenv =
  (* This checks that Metas turned into Evars by *)
  (* Refiner.pose_all_metas_as_evars are resolved *)
  List.iter (fun (mv,b) -> match b with
  | Clval (_,(c,_),_) ->
    (match kind_of_term c.rebus with
    | Evar (evk,_) when Evd.is_undefined clenv.evd evk
                     && not (Evd.mem sigma evk) ->
      error_uninstantiated_metas (mkMeta mv) clenv
    | _ -> ())
  | _ -> ())
  (meta_list clenv.evd)

let do_replace id = function
  | NamingMustBe (_,id') when Option.equal Id.equal id (Some id') -> true
  | _ -> false

(* For a clenv expressing some lemma [C[?1:T1,...,?n:Tn] : P] and some
   goal [G], [clenv_refine_in] returns [n+1] subgoals, the [n] last
   ones (resp [n] first ones if [sidecond_first] is [true]) being the
   [Ti] and the first one (resp last one) being [G] whose hypothesis
   [id] is replaced by P using the proof given by [tac] *)

let clenv_refine_in ?(sidecond_first=false) with_evars ?(with_classes=true) 
    targetid id sigma0 clenv tac =
  let clenv = Clenvtac.clenv_pose_dependent_evars with_evars clenv in
  let clenv =
    if with_classes then
      { clenv with evd = Typeclasses.resolve_typeclasses 
	  ~fail:(not with_evars) clenv.env clenv.evd }
    else clenv
  in
  let new_hyp_typ = clenv_type clenv in
  if not with_evars then check_unresolved_evars_of_metas sigma0 clenv;
  if not with_evars && occur_meta new_hyp_typ then
    error_uninstantiated_metas new_hyp_typ clenv;
  let new_hyp_prf = clenv_value clenv in
  let exact_tac = Proofview.V82.tactic (Tacmach.refine_no_check new_hyp_prf) in
  let naming = NamingMustBe (dloc,targetid) in
  let with_clear = do_replace (Some id) naming in
  Tacticals.New.tclTHEN
    (Proofview.Unsafe.tclEVARS (clear_metas clenv.evd))
    (if sidecond_first then
       Tacticals.New.tclTHENFIRST
         (assert_before_then_gen with_clear naming new_hyp_typ tac) exact_tac
     else
       Tacticals.New.tclTHENLAST
         (assert_after_then_gen with_clear naming new_hyp_typ tac) exact_tac)

(********************************************)
(*       Elimination tactics                *)
(********************************************)

let last_arg c = match kind_of_term c with
  | App (f,cl) ->
      Array.last cl
  | _ -> anomaly (Pp.str "last_arg")

let nth_arg i c =
  if Int.equal i (-1) then last_arg c else
  match kind_of_term c with
  | App (f,cl) -> cl.(i)
  | _ -> anomaly (Pp.str "nth_arg")

let index_of_ind_arg t =
  let rec aux i j t = match kind_of_term t with
  | Prod (_,t,u) ->
      (* heuristic *)
      if isInd (fst (decompose_app t)) then aux (Some j) (j+1) u
      else aux i (j+1) u
  | _ -> match i with
      | Some i -> i
      | None -> error "Could not find inductive argument of elimination scheme."
  in aux None 0 t

let enforce_prop_bound_names rename tac =
  let open Context.Rel.Declaration in
  match rename with
  | Some (isrec,nn) when Namegen.use_h_based_elimination_names () ->
      (* Rename dependent arguments in Prop with name "H" *)
      (* so as to avoid having hypothesis such as "t:True", "n:~A" when calling *)
      (* elim or induction with schemes built by Indrec.build_induction_scheme *)
      let rec aux env sigma i t =
        if i = 0 then t else match kind_of_term t with
        | Prod (Name _ as na,t,t') ->
            let very_standard = true in
            let na =
              if Retyping.get_sort_family_of env sigma t = InProp then
                (* "very_standard" says that we should have "H" names only, but
                   this would break compatibility even more... *)
                let s = match Namegen.head_name t with
                  | Some id when not very_standard -> string_of_id id
                  | _ -> "" in
                Name (add_suffix Namegen.default_prop_ident s)
              else
                na in
            mkProd (na,t,aux (push_rel (LocalAssum (na,t)) env) sigma (i-1) t')
        | Prod (Anonymous,t,t') ->
            mkProd (Anonymous,t,aux (push_rel (LocalAssum (Anonymous,t)) env) sigma (i-1) t')
        | LetIn (na,c,t,t') ->
            mkLetIn (na,c,t,aux (push_rel (LocalDef (na,c,t)) env) sigma (i-1) t')
        | _ -> print_int i; Feedback.msg_notice (print_constr t); assert false in
      let rename_branch i =
        Proofview.Goal.nf_enter { enter = begin fun gl ->
          let env = Proofview.Goal.env gl in
          let sigma = Tacmach.New.project gl in
          let t = Proofview.Goal.concl gl in
          change_concl (aux env sigma i t)
        end } in
      (if isrec then Tacticals.New.tclTHENFIRSTn else Tacticals.New.tclTHENLASTn)
        tac
        (Array.map rename_branch nn)
  | _ ->
      tac

let rec contract_letin_in_lam_header c =
  match kind_of_term c with
  | Lambda (x,t,c)  -> mkLambda (x,t,contract_letin_in_lam_header c)
  | LetIn (x,b,t,c) -> contract_letin_in_lam_header (subst1 b c)
  | _ -> c

let elimination_clause_scheme with_evars ?(with_classes=true) ?(flags=elim_flags ()) 
    rename i (elim, elimty, bindings) indclause =
  Proofview.Goal.enter { enter = begin fun gl ->
  let env = Proofview.Goal.env gl in
  let sigma = Tacmach.New.project gl in
  let elim = contract_letin_in_lam_header elim in
  let elimclause = make_clenv_binding env sigma (elim, elimty) bindings in
  let indmv =
    (match kind_of_term (nth_arg i elimclause.templval.rebus) with
       | Meta mv -> mv
       | _  -> user_err ~hdr:"elimination_clause"
             (str "The type of elimination clause is not well-formed."))
  in
  let elimclause' = clenv_fchain ~flags indmv elimclause indclause in
  enforce_prop_bound_names rename (Clenvtac.res_pf elimclause' ~with_evars ~with_classes ~flags)
  end }

(*
 * Elimination tactic with bindings and using an arbitrary
 * elimination constant called elimc. This constant should end
 * with a clause (x:I)(P .. ), where P is a bound variable.
 * The term c is of type t, which is a product ending with a type
 * matching I, lbindc are the expected terms for c arguments
 *)

type eliminator = {
  elimindex : int option;  (* None = find it automatically *)
  elimrename : (bool * int array) option; (** None = don't rename Prop hyps with H-names *)
  elimbody : constr with_bindings
}

let general_elim_clause_gen elimtac indclause elim =
  Proofview.Goal.enter { enter = begin fun gl ->
  let env = Proofview.Goal.env gl in
  let sigma = Tacmach.New.project gl in
  let (elimc,lbindelimc) = elim.elimbody in
  let elimt = Retyping.get_type_of env sigma elimc in
  let i =
    match elim.elimindex with None -> index_of_ind_arg elimt | Some i -> i in
  elimtac elim.elimrename i (elimc, elimt, lbindelimc) indclause
  end }

let general_elim with_evars clear_flag (c, lbindc) elim =
  Proofview.Goal.enter { enter = begin fun gl ->
  let env = Proofview.Goal.env gl in
  let sigma = Tacmach.New.project gl in
  let ct = Retyping.get_type_of env sigma c in
  let t = try snd (reduce_to_quantified_ind env sigma ct) with UserError _ -> ct in
  let elimtac = elimination_clause_scheme with_evars in
  let indclause  = make_clenv_binding env sigma (c, t) lbindc in
  let sigma = meta_merge sigma (clear_metas indclause.evd) in
  Proofview.Unsafe.tclEVARS sigma <*>
  Tacticals.New.tclTHEN
    (general_elim_clause_gen elimtac indclause elim)
    (apply_clear_request clear_flag (use_clear_hyp_by_default ()) c)
  end }

(* Case analysis tactics *)

let general_case_analysis_in_context with_evars clear_flag (c,lbindc) =
  Proofview.Goal.nf_s_enter { s_enter = begin fun gl ->
  let sigma = Proofview.Goal.sigma gl in
  let env = Proofview.Goal.env gl in
  let concl = Proofview.Goal.concl gl in
  let t = Retyping.get_type_of env (Sigma.to_evar_map sigma) c in
  let (mind,_) = reduce_to_quantified_ind env (Sigma.to_evar_map sigma) t in
  let sort = Tacticals.New.elimination_sort_of_goal gl in
  let Sigma (elim, sigma, p) =
    if occur_term c concl then
      build_case_analysis_scheme env sigma mind true sort
    else
      build_case_analysis_scheme_default env sigma mind sort in
  let tac =
  (general_elim with_evars clear_flag (c,lbindc)
   {elimindex = None; elimbody = (elim,NoBindings);
    elimrename = Some (false, constructors_nrealdecls (fst mind))})
  in
  Sigma (tac, sigma, p)
  end }

let general_case_analysis with_evars clear_flag (c,lbindc as cx) =
  match kind_of_term c with
    | Var id when lbindc == NoBindings ->
	Tacticals.New.tclTHEN (try_intros_until_id_check id)
	  (general_case_analysis_in_context with_evars clear_flag cx)
    | _ ->
        general_case_analysis_in_context with_evars clear_flag cx

let simplest_case c = general_case_analysis false None (c,NoBindings)
let simplest_ecase c = general_case_analysis true None (c,NoBindings)

(* Elimination tactic with bindings but using the default elimination
 * constant associated with the type. *)

exception IsNonrec

let is_nonrec mind = (Global.lookup_mind (fst mind)).mind_finite == Decl_kinds.BiFinite

let find_ind_eliminator ind s gl =
  let gr = lookup_eliminator ind s in
  let evd, c = Tacmach.New.pf_apply Evd.fresh_global gl gr in
    evd, c

let find_eliminator c gl =
  let ((ind,u),t) = Tacmach.New.pf_reduce_to_quantified_ind gl (Tacmach.New.pf_unsafe_type_of gl c) in
  if is_nonrec ind then raise IsNonrec;
  let evd, c = find_ind_eliminator ind (Tacticals.New.elimination_sort_of_goal gl) gl in
    evd, {elimindex = None; elimbody = (c,NoBindings);
          elimrename = Some (true, constructors_nrealdecls ind)}

let default_elim with_evars clear_flag (c,_ as cx) =
  Proofview.tclORELSE
    (Proofview.Goal.s_enter { s_enter = begin fun gl ->
      let sigma, elim = find_eliminator c gl in
      let tac =
	  (general_elim with_evars clear_flag cx elim)
      in
      Sigma.Unsafe.of_pair (tac, sigma)
    end })
    begin function (e, info) -> match e with
      | IsNonrec ->
          (* For records, induction principles aren't there by default
             anymore.  Instead, we do a case analysis. *)
          general_case_analysis with_evars clear_flag cx
      | e -> Proofview.tclZERO ~info e
    end

let elim_in_context with_evars clear_flag c = function
  | Some elim ->
      general_elim with_evars clear_flag c
        {elimindex = Some (-1); elimbody = elim; elimrename = None}
  | None -> default_elim with_evars clear_flag c

let elim with_evars clear_flag (c,lbindc as cx) elim =
  match kind_of_term c with
    | Var id when lbindc == NoBindings ->
	Tacticals.New.tclTHEN (try_intros_until_id_check id)
	  (elim_in_context with_evars clear_flag cx elim)
    | _ ->
	elim_in_context with_evars clear_flag cx elim

(* The simplest elimination tactic, with no substitutions at all. *)

let simplest_elim c = default_elim false None (c,NoBindings)

(* Elimination in hypothesis *)
(* Typically, elimclause := (eq_ind ?x ?P ?H ?y ?Heq : ?P ?y)
              indclause : forall ..., hyps -> a=b    (to take place of ?Heq)
              id : phi(a)                            (to take place of ?H)
      and the result is to overwrite id with the proof of phi(b)

   but this generalizes to any elimination scheme with one constructor
   (e.g. it could replace id:A->B->C by id:C, knowing A/\B)
*)

let clenv_fchain_in id ?(flags=elim_flags ()) mv elimclause hypclause =
  (** The evarmap of elimclause is assumed to be an extension of hypclause, so
      we do not need to merge the universes coming from hypclause. *)
  try clenv_fchain ~with_univs:false ~flags mv elimclause hypclause
  with PretypeError (env,evd,NoOccurrenceFound (op,_)) ->
    (* Set the hypothesis name in the message *)
    raise (PretypeError (env,evd,NoOccurrenceFound (op,Some id)))

let elimination_in_clause_scheme with_evars ?(flags=elim_flags ()) 
    id rename i (elim, elimty, bindings) indclause =
  Proofview.Goal.enter { enter = begin fun gl ->
  let env = Proofview.Goal.env gl in
  let sigma = Tacmach.New.project gl in
  let elim = contract_letin_in_lam_header elim in
  let elimclause = make_clenv_binding env sigma (elim, elimty) bindings in
  let indmv = destMeta (nth_arg i elimclause.templval.rebus) in
  let hypmv =
    try match List.remove Int.equal indmv (clenv_independent elimclause) with
      | [a] -> a
      | _ -> failwith ""
    with Failure _ -> user_err ~hdr:"elimination_clause"
          (str "The type of elimination clause is not well-formed.") in
  let elimclause'  = clenv_fchain ~flags indmv elimclause indclause in
  let hyp = mkVar id in
  let hyp_typ = Retyping.get_type_of env sigma hyp in
  let hypclause = mk_clenv_from_env env sigma (Some 0) (hyp, hyp_typ) in
  let elimclause'' = clenv_fchain_in id ~flags hypmv elimclause' hypclause in
  let new_hyp_typ  = clenv_type elimclause'' in
  if Term.eq_constr hyp_typ new_hyp_typ then
    user_err ~hdr:"general_rewrite_in"
      (str "Nothing to rewrite in " ++ pr_id id ++ str".");
  clenv_refine_in with_evars id id sigma elimclause''
    (fun id -> Proofview.tclUNIT ())
  end }

let general_elim_clause with_evars flags id c e =
  let elim = match id with
  | None -> elimination_clause_scheme with_evars ~with_classes:true ~flags
  | Some id -> elimination_in_clause_scheme with_evars ~flags id
  in
  general_elim_clause_gen elim c e

(* Apply a tactic below the products of the conclusion of a lemma *)

type conjunction_status =
  | DefinedRecord of constant option list
  | NotADefinedRecordUseScheme of constr

let make_projection env sigma params cstr sign elim i n c u =
  let open Context.Rel.Declaration in
  let elim = match elim with
  | NotADefinedRecordUseScheme elim ->
      (* bugs: goes from right to left when i increases! *)
      let decl = List.nth cstr.cs_args i in
      let t = RelDecl.get_type decl in
      let b = match decl with LocalAssum _ -> mkRel (i+1) | LocalDef (_,b,_) -> b in
      let branch = it_mkLambda_or_LetIn b cstr.cs_args in
      if
	(* excludes dependent projection types *)
	noccur_between 1 (n-i-1) t
	(* to avoid surprising unifications, excludes flexible
	projection types or lambda which will be instantiated by Meta/Evar *)
	&& not (isEvar (fst (whd_betaiota_stack sigma t)))
	&& (accept_universal_lemma_under_conjunctions () || not (isRel t))
      then
        let t = lift (i+1-n) t in
	let abselim = beta_applist (elim,params@[t;branch]) in
	let c = beta_applist (abselim, [mkApp (c, Context.Rel.to_extended_vect 0 sign)]) in
	  Some (it_mkLambda_or_LetIn c sign, it_mkProd_or_LetIn t sign)
      else
	None
  | DefinedRecord l ->
      (* goes from left to right when i increases! *)
      match List.nth l i with
      | Some proj ->
	  let args = Context.Rel.to_extended_vect 0 sign in
	  let proj =
	    if Environ.is_projection proj env then
	      mkProj (Projection.make proj false, mkApp (c, args))
	    else
	      mkApp (mkConstU (proj,u), Array.append (Array.of_list params)
		[|mkApp (c, args)|])
	  in
	  let app = it_mkLambda_or_LetIn proj sign in
	  let t = Retyping.get_type_of env sigma app in
	    Some (app, t)
      | None -> None
  in elim

let descend_in_conjunctions avoid tac (err, info) c =
  Proofview.Goal.nf_enter { enter = begin fun gl ->
  let env = Proofview.Goal.env gl in
  let sigma = Tacmach.New.project gl in
  try
    let t = Retyping.get_type_of env sigma c in
    let ((ind,u),t) = reduce_to_quantified_ind env sigma t in
    let sign,ccl = decompose_prod_assum t in
    match match_with_tuple ccl with
    | Some (_,_,isrec) ->
	let n = (constructors_nrealargs ind).(0) in
	let sort = Tacticals.New.elimination_sort_of_goal gl in
	let IndType (indf,_) = find_rectype env sigma ccl in
	let (_,inst), params = dest_ind_family indf in
	let cstr = (get_constructors env indf).(0) in
	let elim =
	  try DefinedRecord (Recordops.lookup_projections ind)
	  with Not_found ->
            let sigma = Sigma.Unsafe.of_evar_map sigma in
	    let Sigma (elim, _, _) = build_case_analysis_scheme env sigma (ind,u) false sort in
	    NotADefinedRecordUseScheme elim in
	Tacticals.New.tclORELSE0
	(Tacticals.New.tclFIRST
	  (List.init n (fun i ->
            Proofview.Goal.enter { enter = begin fun gl ->
            let env = Proofview.Goal.env gl in
            let sigma = Tacmach.New.project gl in
	    match make_projection env sigma params cstr sign elim i n c u with
	    | None -> Tacticals.New.tclFAIL 0 (mt())
	    | Some (p,pt) ->
	      Tacticals.New.tclTHENS
		(assert_before_gen false (NamingAvoid avoid) pt)
		[Proofview.V82.tactic (refine p);
		 (* Might be ill-typed due to forbidden elimination. *)
		 Tacticals.New.onLastHypId (tac (not isrec))]
           end })))
          (Proofview.tclZERO ~info err)
    | None -> Proofview.tclZERO ~info err
  with RefinerError _|UserError _ -> Proofview.tclZERO ~info err
  end }

(****************************************************)
(*            Resolution tactics                    *)
(****************************************************)

let solve_remaining_apply_goals =
  Proofview.Goal.nf_s_enter { s_enter = begin fun gl ->
  let sigma = Proofview.Goal.sigma gl in
  if !apply_solve_class_goals then
    try 
      let env = Proofview.Goal.env gl in
      let evd = Sigma.to_evar_map sigma in
      let concl = Proofview.Goal.concl gl in
      if Typeclasses.is_class_type evd concl then
        let evd', c' = Typeclasses.resolve_one_typeclass env evd concl in
        let tac = Refine.refine ~unsafe:true { run = fun h -> Sigma.here c' h } in
        Sigma.Unsafe.of_pair (tac, evd')
	else Sigma.here (Proofview.tclUNIT ()) sigma
    with Not_found -> Sigma.here (Proofview.tclUNIT ()) sigma
  else Sigma.here (Proofview.tclUNIT ()) sigma
  end }

let tclORELSEOPT t k =
  Proofview.tclORELSE t
    (fun e -> match k e with
    | None ->
      let (e, info) = e in
      Proofview.tclZERO ~info e
    | Some tac -> tac)

let general_apply with_delta with_destruct with_evars clear_flag (loc,(c,lbind)) =
  Proofview.Goal.nf_enter { enter = begin fun gl ->
  let concl = Proofview.Goal.concl gl in
  let flags =
    if with_delta then default_unify_flags () else default_no_delta_unify_flags () in
  (* The actual type of the theorem. It will be matched against the
  goal. If this fails, then the head constant will be unfolded step by
  step. *)
  let concl_nprod = nb_prod_modulo_zeta concl in
  let rec try_main_apply with_destruct c =
    Proofview.Goal.enter { enter = begin fun gl ->
    let env = Proofview.Goal.env gl in
    let sigma = Tacmach.New.project gl in

    let thm_ty0 = nf_betaiota sigma (Retyping.get_type_of env sigma c) in
    let try_apply thm_ty nprod =
      try
        let n = nb_prod_modulo_zeta thm_ty - nprod in
        if n<0 then error "Applied theorem has not enough premisses.";
        let clause = make_clenv_binding_apply env sigma (Some n) (c,thm_ty) lbind in
        Clenvtac.res_pf clause ~with_evars ~flags
      with exn when catchable_exception exn ->
        Proofview.tclZERO exn
    in
    let rec try_red_apply thm_ty (exn0, info) =
      try
        (* Try to head-reduce the conclusion of the theorem *)
        let red_thm = try_red_product env sigma thm_ty in
        tclORELSEOPT
          (try_apply red_thm concl_nprod)
          (function (e, info) -> match e with
          | PretypeError _|RefinerError _|UserError _|Failure _ ->
            Some (try_red_apply red_thm (exn0, info))
          | _ -> None)
      with Redelimination ->
        (* Last chance: if the head is a variable, apply may try
            second order unification *)
        let info = Loc.add_loc info loc in
        let tac =
          if with_destruct then
            descend_in_conjunctions []
              (fun b id ->
                Tacticals.New.tclTHEN
                  (try_main_apply b (mkVar id))
                  (clear [id]))
              (exn0, info) c
          else
            Proofview.tclZERO ~info exn0 in
        if not (Int.equal concl_nprod 0) then
          tclORELSEOPT
            (try_apply thm_ty 0)
            (function (e, info) -> match e with
            | PretypeError _|RefinerError _|UserError _|Failure _->
              Some tac
            | _ -> None)
        else
          tac
    in
    tclORELSEOPT
      (try_apply thm_ty0 concl_nprod)
      (function (e, info) -> match e with
      | PretypeError _|RefinerError _|UserError _|Failure _ ->
        Some (try_red_apply thm_ty0 (e, info))
      | _ -> None)
    end }
  in
    Tacticals.New.tclTHENLIST [
      try_main_apply with_destruct c;
      solve_remaining_apply_goals;
      apply_clear_request clear_flag (use_clear_hyp_by_default ()) c
    ]
  end }

let rec apply_with_bindings_gen b e = function
  | [] -> Proofview.tclUNIT ()
  | [k,cb] -> general_apply b b e k cb
  | (k,cb)::cbl ->
      Tacticals.New.tclTHENLAST
        (general_apply b b e k cb)
        (apply_with_bindings_gen b e cbl)

let apply_with_delayed_bindings_gen b e l = 
  let one k (loc, f) =
    Proofview.Goal.enter { enter = begin fun gl ->
      let sigma = Tacmach.New.project gl in
      let env = Proofview.Goal.env gl in
      let (cb, sigma) = run_delayed env sigma f in
	Tacticals.New.tclWITHHOLES e
          (general_apply b b e k (loc,cb)) sigma
    end }
  in
  let rec aux = function
    | [] -> Proofview.tclUNIT ()
    | [k,f] -> one k f
    | (k,f)::cbl ->
      Tacticals.New.tclTHENLAST
        (one k f) (aux cbl)
  in aux l

let apply_with_bindings cb = apply_with_bindings_gen false false [None,(dloc,cb)]

let eapply_with_bindings cb = apply_with_bindings_gen false true [None,(dloc,cb)]

let apply c = apply_with_bindings_gen false false [None,(dloc,(c,NoBindings))]

let eapply c = apply_with_bindings_gen false true [None,(dloc,(c,NoBindings))]

let apply_list = function
  | c::l -> apply_with_bindings (c,ImplicitBindings l)
  | _ -> assert false

(* [apply_in hyp c] replaces

   hyp : forall y1, ti -> t             hyp : rho(u)
   ========================    with     ============  and the =======
   goal                                 goal                  rho(ti)

   assuming that [c] has type [forall x1..xn -> t' -> u] for some [t]
   unifiable with [t'] with unifier [rho]
*)

let find_matching_clause unifier clause =
  let rec find clause =
    try unifier clause
    with e when catchable_exception e ->
    try find (clenv_push_prod clause)
    with NotExtensibleClause -> failwith "Cannot apply"
  in find clause

let progress_with_clause flags innerclause clause =
  let ordered_metas = List.rev (clenv_independent clause) in
  if List.is_empty ordered_metas then error "Statement without assumptions.";
  let f mv =
    try Some (find_matching_clause (clenv_fchain ~with_univs:false mv ~flags clause) innerclause)
    with Failure _ -> None
  in
  try List.find_map f ordered_metas
  with Not_found -> error "Unable to unify."

let apply_in_once_main flags innerclause env sigma (d,lbind) =
  let thm = nf_betaiota sigma (Retyping.get_type_of env sigma d) in
  let rec aux clause =
    try progress_with_clause flags innerclause clause
    with e when CErrors.noncritical e ->
    let e = CErrors.push e in
    try aux (clenv_push_prod clause)
    with NotExtensibleClause -> iraise e
  in
  aux (make_clenv_binding env sigma (d,thm) lbind)

let apply_in_once sidecond_first with_delta with_destruct with_evars naming
    id (clear_flag,(loc,(d,lbind))) tac =
  let open Context.Rel.Declaration in
  Proofview.Goal.nf_enter { enter = begin fun gl ->
  let env = Proofview.Goal.env gl in
  let sigma = Tacmach.New.project gl in
  let flags =
    if with_delta then default_unify_flags () else default_no_delta_unify_flags () in
  let t' = Tacmach.New.pf_get_hyp_typ id gl in
  let innerclause = mk_clenv_from_env env sigma (Some 0) (mkVar id,t') in
  let targetid = find_name true (LocalAssum (Anonymous,t')) naming gl in
  let rec aux idstoclear with_destruct c =
    Proofview.Goal.enter { enter = begin fun gl ->
    let env = Proofview.Goal.env gl in
    let sigma = Tacmach.New.project gl in
    try
      let clause = apply_in_once_main flags innerclause env sigma (c,lbind) in
      clenv_refine_in ~sidecond_first with_evars targetid id sigma clause
        (fun id ->
          Tacticals.New.tclTHENLIST [
            apply_clear_request clear_flag false c;
            clear idstoclear;
            tac id
          ])
    with e when with_destruct && CErrors.noncritical e ->
      let (e, info) = CErrors.push e in
        (descend_in_conjunctions [targetid]
           (fun b id -> aux (id::idstoclear) b (mkVar id))
           (e, info) c)
    end }
  in
  aux [] with_destruct d
  end }

let apply_in_delayed_once sidecond_first with_delta with_destruct with_evars naming
    id (clear_flag,(loc,f)) tac =
  Proofview.Goal.enter { enter = begin fun gl ->
    let env = Proofview.Goal.env gl in
    let sigma = Tacmach.New.project gl in
    let (c, sigma) = run_delayed env sigma f in
    Tacticals.New.tclWITHHOLES with_evars 
      (apply_in_once sidecond_first with_delta with_destruct with_evars
         naming id (clear_flag,(loc,c)) tac)
      sigma
  end }

(* A useful resolution tactic which, if c:A->B, transforms |- C into
   |- B -> C and |- A

   -------------------
   Gamma |- c : A -> B      Gamma |- ?2 : A
   ----------------------------------------
           Gamma |- B                        Gamma |- ?1 : B -> C
           -----------------------------------------------------
                             Gamma |- ? : C

 Ltac lapply c :=
  let ty := check c in
  match eval hnf in ty with
    ?A -> ?B => cut B; [ idtac | apply c ]
  end.
*)

let cut_and_apply c =
  Proofview.Goal.nf_enter { enter = begin fun gl ->
    match kind_of_term (Tacmach.New.pf_hnf_constr gl (Tacmach.New.pf_unsafe_type_of gl c)) with
      | Prod (_,c1,c2) when not (dependent (mkRel 1) c2) ->
        let concl = Proofview.Goal.concl gl in
        let env = Tacmach.New.pf_env gl in
        Refine.refine { run = begin fun sigma ->
          let typ = mkProd (Anonymous, c2, concl) in
          let Sigma (f, sigma, p) = Evarutil.new_evar env sigma typ in
          let Sigma (x, sigma, q) = Evarutil.new_evar env sigma c1 in
          let ans = mkApp (f, [|mkApp (c, [|x|])|]) in
          Sigma (ans, sigma, p +> q)
        end }
      | _ -> error "lapply needs a non-dependent product."
  end }

(********************************************************************)
(*               Exact tactics                                      *)
(********************************************************************)

(* let convert_leqkey = Profile.declare_profile "convert_leq";; *)
(* let convert_leq = Profile.profile3 convert_leqkey convert_leq *)

(* let refine_no_checkkey = Profile.declare_profile "refine_no_check";; *)
(* let refine_no_check = Profile.profile2 refine_no_checkkey refine_no_check *)

let exact_no_check c =
  Refine.refine ~unsafe:true { run = fun h -> Sigma.here c h }

let exact_check c =
  Proofview.Goal.s_enter { s_enter = begin fun gl ->
  let sigma = Proofview.Goal.sigma gl in
  (** We do not need to normalize the goal because we just check convertibility *)
  let concl = Proofview.Goal.concl (Proofview.Goal.assume gl) in
  let env = Proofview.Goal.env gl in
  let sigma = Sigma.to_evar_map sigma in
  let sigma, ct = Typing.type_of env sigma c in
  let tac =
      Tacticals.New.tclTHEN (convert_leq ct concl) (exact_no_check c)
  in
  Sigma.Unsafe.of_pair (tac, sigma)
  end }

let cast_no_check cast c =
  Proofview.Goal.enter { enter = begin fun gl ->
    let concl = Proofview.Goal.concl (Proofview.Goal.assume gl) in
    exact_no_check (Term.mkCast (c, cast, concl))
  end }

let vm_cast_no_check c = cast_no_check Term.VMcast c
let native_cast_no_check c = cast_no_check Term.NATIVEcast c

let exact_proof c =
  let open Tacmach.New in
  Proofview.Goal.nf_enter { enter = begin fun gl ->
  Refine.refine { run = begin fun sigma ->
    let sigma = Sigma.to_evar_map sigma in
    let (c, ctx) = Constrintern.interp_casted_constr (pf_env gl) sigma c (pf_concl gl) in
    let sigma = Evd.merge_universe_context sigma ctx in
    Sigma.Unsafe.of_pair (c, sigma)
  end }
  end }

let assumption =
  let rec arec gl only_eq = function
  | [] ->
    if only_eq then
      let hyps = Proofview.Goal.hyps gl in
      arec gl false hyps
    else Tacticals.New.tclZEROMSG (str "No such assumption.")
  | decl::rest ->
    let t = NamedDecl.get_type decl in
    let concl = Proofview.Goal.concl gl in
    let sigma = Tacmach.New.project gl in
    let (sigma, is_same_type) =
      if only_eq then (sigma, Constr.equal t concl)
      else
        let env = Proofview.Goal.env gl in
        infer_conv env sigma t concl
    in
    if is_same_type then
      (Proofview.Unsafe.tclEVARS sigma) <*>
<<<<<<< HEAD
	Refine.refine ~unsafe:true { run = fun h -> Sigma.here (mkVar (NamedDecl.get_id decl)) h }
=======
	exact_no_check (mkVar (get_id decl))
>>>>>>> decdd5b3
    else arec gl only_eq rest
  in
  let assumption_tac = { enter = begin fun gl ->
    let hyps = Proofview.Goal.hyps gl in
    arec gl true hyps
  end } in
  Proofview.Goal.nf_enter assumption_tac

(*****************************************************************)
(*          Modification of a local context                      *)
(*****************************************************************)

let on_the_bodies = function
| [] -> assert false
| [id] -> str " depends on the body of " ++ pr_id id
| l -> str " depends on the bodies of " ++ pr_sequence pr_id l

exception DependsOnBody of Id.t option

let check_is_type env sigma ty =
  let evdref = ref sigma in
  try
    let _ = Typing.e_sort_of env evdref ty in
    !evdref
  with e when CErrors.noncritical e ->
    raise (DependsOnBody None)

let check_decl env sigma decl =
  let open Context.Named.Declaration in
  let ty = NamedDecl.get_type decl in
  let evdref = ref sigma in
  try
    let _ = Typing.e_sort_of env evdref ty in
    let _ = match decl with
    | LocalAssum _ -> ()
    | LocalDef (_,c,_) -> Typing.e_check env evdref c ty
    in
    !evdref
  with e when CErrors.noncritical e ->
    let id = NamedDecl.get_id decl in
    raise (DependsOnBody (Some id))

let clear_body ids =
  let open Context.Named.Declaration in
  Proofview.Goal.enter { enter = begin fun gl ->
    let env = Proofview.Goal.env gl in
    let concl = Proofview.Goal.concl (Proofview.Goal.assume gl) in
    let sigma = Tacmach.New.project gl in
    let ctx = named_context env in
    let map = function
    | LocalAssum (id,t) as decl ->
      let () = if List.mem_f Id.equal id ids then
        user_err  (str "Hypothesis " ++ pr_id id ++ str " is not a local definition")
      in
      decl
    | LocalDef (id,_,t) as decl ->
      if List.mem_f Id.equal id ids then LocalAssum (id, t) else decl
    in
    let ctx = List.map map ctx in
    let base_env = reset_context env in
    let env = push_named_context ctx base_env in
    let check =
      try
        let check (env, sigma, seen) decl =
          (** Do no recheck hypotheses that do not depend *)
          let sigma =
            if not seen then sigma
            else if List.exists (fun id -> occur_var_in_decl env id decl) ids then
              check_decl env sigma decl
            else sigma
          in
          let seen = seen || List.mem_f Id.equal (NamedDecl.get_id decl) ids in
          (push_named decl env, sigma, seen)
        in
        let (env, sigma, _) = List.fold_left check (base_env, sigma, false) (List.rev ctx) in
        let sigma =
          if List.exists (fun id -> occur_var env id concl) ids then
            check_is_type env sigma concl
          else sigma
        in
        Proofview.Unsafe.tclEVARS sigma
      with DependsOnBody where ->
        let msg = match where with
        | None -> str "Conclusion" ++ on_the_bodies ids
        | Some id -> str "Hypothesis " ++ pr_id id ++ on_the_bodies ids
        in
        Tacticals.New.tclZEROMSG msg
    in
    check <*>
    Refine.refine ~unsafe:true { run = begin fun sigma ->
      Evarutil.new_evar env sigma ~principal:true concl
    end }
  end }

let clear_wildcards ids =
  Tacticals.New.tclMAP (fun (loc, id) -> clear [id]) ids

(*   Takes a list of booleans, and introduces all the variables
 *  quantified in the goal which are associated with a value
 *  true  in the boolean list. *)

let rec intros_clearing = function
  | []          -> Proofview.tclUNIT ()
  | (false::tl) -> Tacticals.New.tclTHEN intro (intros_clearing tl)
  | (true::tl)  ->
      Tacticals.New.tclTHENLIST
        [ intro; Tacticals.New.onLastHypId (fun id -> clear [id]); intros_clearing tl]

(* Keeping only a few hypotheses *)

let keep hyps =
  Proofview.Goal.nf_enter { enter = begin fun gl ->
  Proofview.tclENV >>= fun env ->
  let ccl = Proofview.Goal.concl gl in
  let cl,_ =
    fold_named_context_reverse (fun (clear,keep) decl ->
      let hyp = NamedDecl.get_id decl in
      if Id.List.mem hyp hyps
        || List.exists (occur_var_in_decl env hyp) keep
	|| occur_var env hyp ccl
      then (clear,decl::keep)
      else (hyp::clear,keep))
      ~init:([],[]) (Proofview.Goal.env gl)
  in
  clear cl
  end }

(*********************************)
(*  Basic generalization tactics *)
(*********************************)

(* Given a type [T] convertible to [forall x1..xn:A1..An(x1..xn-1), G(x1..xn)]
   and [a1..an:A1..An(a1..an-1)] such that the goal is [G(a1..an)],
   this generalizes [hyps |- goal] into [hyps |- T] *)

let apply_type newcl args =
  Proofview.Goal.enter { enter = begin fun gl ->
    let env = Proofview.Goal.env gl in
    let store = Proofview.Goal.extra gl in
    Refine.refine { run = begin fun sigma ->
      let newcl = nf_betaiota (Sigma.to_evar_map sigma) newcl (* As in former Logic.refine *) in
      let Sigma (ev, sigma, p) =
        Evarutil.new_evar env sigma ~principal:true ~store newcl in
      Sigma (applist (ev, args), sigma, p)
    end }
  end }

(* Given a context [hyps] with domain [x1..xn], possibly with let-ins,
   and well-typed in the current goal, [bring_hyps hyps] generalizes
   [ctxt |- G(x1..xn] into [ctxt |- forall hyps, G(x1..xn)] *)

let bring_hyps hyps =
  if List.is_empty hyps then Tacticals.New.tclIDTAC
  else
    Proofview.Goal.enter { enter = begin fun gl ->
      let env = Proofview.Goal.env gl in
      let store = Proofview.Goal.extra gl in
      let concl = Tacmach.New.pf_nf_concl gl in
      let newcl = List.fold_right mkNamedProd_or_LetIn hyps concl in
      let args = Array.of_list (Context.Named.to_instance hyps) in
      Refine.refine { run = begin fun sigma ->
        let Sigma (ev, sigma, p) =
          Evarutil.new_evar env sigma ~principal:true ~store newcl in
        Sigma (mkApp (ev, args), sigma, p)
      end }
    end }

let revert hyps = 
  Proofview.Goal.enter { enter = begin fun gl ->
    let gl = Proofview.Goal.assume gl in
    let ctx = List.map (fun id -> Tacmach.New.pf_get_hyp id gl) hyps in
      (bring_hyps ctx) <*> (clear hyps)
  end }

(************************)
(* Introduction tactics *)
(************************)

let check_number_of_constructors expctdnumopt i nconstr =
  if Int.equal i 0 then error "The constructors are numbered starting from 1.";
  begin match expctdnumopt with
    | Some n when not (Int.equal n nconstr) ->
	user_err ~hdr:"Tactics.check_number_of_constructors"
          (str "Not an inductive goal with " ++ int n ++ str (String.plural n " constructor") ++ str ".")
    | _ -> ()
  end;
  if i > nconstr then error "Not enough constructors."

let constructor_tac with_evars expctdnumopt i lbind =
  Proofview.Goal.s_enter { s_enter = begin fun gl ->
    let sigma = Proofview.Goal.sigma gl in
    let cl = Tacmach.New.pf_nf_concl gl in
    let reduce_to_quantified_ind =
      Tacmach.New.pf_apply Tacred.reduce_to_quantified_ind gl
    in
    let (mind,redcl) = reduce_to_quantified_ind cl in
    let nconstr =
      Array.length (snd (Global.lookup_inductive (fst mind))).mind_consnames in
      check_number_of_constructors expctdnumopt i nconstr;

      let Sigma (cons, sigma, p) = Sigma.fresh_constructor_instance
	(Proofview.Goal.env gl) sigma (fst mind, i) in
      let cons = mkConstructU cons in
	
      let apply_tac = general_apply true false with_evars None (dloc,(cons,lbind)) in
      let tac =
	(Tacticals.New.tclTHENLIST
           [
	    convert_concl_no_check redcl DEFAULTcast;
	    intros; apply_tac])
      in
      Sigma (tac, sigma, p)
  end }

let one_constructor i lbind = constructor_tac false None i lbind

(* Try to apply the constructor of the inductive definition followed by
   a tactic t given as an argument.
   Should be generalize in Constructor (Fun c : I -> tactic)
 *)

let rec tclANY tac = function
| [] -> Tacticals.New.tclZEROMSG (str "No applicable tactic.")
| arg :: l ->
  Tacticals.New.tclORD (tac arg) (fun () -> tclANY tac l)

let any_constructor with_evars tacopt =
  let t = match tacopt with None -> Proofview.tclUNIT () | Some t -> t in
  let tac i = Tacticals.New.tclTHEN (constructor_tac with_evars None i NoBindings) t in
  Proofview.Goal.enter { enter = begin fun gl ->
    let cl = Tacmach.New.pf_nf_concl gl in
    let reduce_to_quantified_ind =
      Tacmach.New.pf_apply Tacred.reduce_to_quantified_ind gl
    in
    let mind = fst (reduce_to_quantified_ind cl) in
    let nconstr =
      Array.length (snd (Global.lookup_inductive (fst mind))).mind_consnames in
    if Int.equal nconstr 0 then error "The type has no constructors.";
    tclANY tac (List.interval 1 nconstr)
 end }

let left_with_bindings  with_evars = constructor_tac with_evars (Some 2) 1
let right_with_bindings with_evars = constructor_tac with_evars (Some 2) 2
let split_with_bindings with_evars l =
  Tacticals.New.tclMAP (constructor_tac with_evars (Some 1) 1) l

let left           = left_with_bindings false
let simplest_left  = left NoBindings

let right          = right_with_bindings false
let simplest_right = right NoBindings

let split          = constructor_tac false (Some 1) 1
let simplest_split = split NoBindings

(*****************************)
(* Decomposing introductions *)
(*****************************)

(* Rewriting function for rewriting one hypothesis at the time *)
let (forward_general_rewrite_clause, general_rewrite_clause) = Hook.make ()

(* Rewriting function for substitution (x=t) everywhere at the same time *)
let (forward_subst_one, subst_one) = Hook.make ()

let error_unexpected_extra_pattern loc bound pat =
  let _,nb = Option.get bound in
  let s1,s2,s3 = match pat with
  | IntroNaming (IntroIdentifier _) ->
      "name", (String.plural nb " introduction pattern"), "no"
  | _ -> "introduction pattern", "", "none" in
  user_err ~loc  (str "Unexpected " ++ str s1 ++ str " (" ++
    (if Int.equal nb 0 then (str s3 ++ str s2) else
      (str "at most " ++ int nb ++ str s2)) ++ spc () ++
       str (if Int.equal nb 1 then "was" else "were") ++
      strbrk " expected in the branch).")

let intro_decomp_eq_function = ref (fun _ -> failwith "Not implemented")

let declare_intro_decomp_eq f = intro_decomp_eq_function := f

let my_find_eq_data_decompose gl t =
  try Some (find_eq_data_decompose gl t)
  with e when is_anomaly e
    (* Hack in case equality is not yet defined... one day, maybe,
       known equalities will be dynamically registered *)
      -> None
  | Constr_matching.PatternMatchingFailure -> None

let intro_decomp_eq loc l thin tac id =
  Proofview.Goal.nf_enter { enter = begin fun gl ->
  let c = mkVar id in
  let t = Tacmach.New.pf_unsafe_type_of gl c in
  let _,t = Tacmach.New.pf_reduce_to_quantified_ind gl t in
  match my_find_eq_data_decompose gl t with
  | Some (eq,u,eq_args) ->
    !intro_decomp_eq_function
    (fun n -> tac ((dloc,id)::thin) (Some (true,n)) l)
    (eq,t,eq_args) (c, t)
  | None ->
    Tacticals.New.tclZEROMSG (str "Not a primitive equality here.")
  end }

let intro_or_and_pattern loc with_evars bracketed ll thin tac id =
  Proofview.Goal.enter { enter = begin fun gl ->
  let c = mkVar id in
  let t = Tacmach.New.pf_unsafe_type_of gl c in
  let (ind,t) = Tacmach.New.pf_reduce_to_quantified_ind gl t in
  let branchsigns = compute_constructor_signatures false ind in
  let nv_with_let = Array.map List.length branchsigns in
  let ll = fix_empty_or_and_pattern (Array.length branchsigns) ll in
  let ll = get_and_check_or_and_pattern loc ll branchsigns in
  Tacticals.New.tclTHENLASTn
    (Tacticals.New.tclTHEN (simplest_ecase c) (clear [id]))
    (Array.map2 (fun n l -> tac thin (Some (bracketed,n)) l)
       nv_with_let ll)
  end }

let rewrite_hyp_then assert_style with_evars thin l2r id tac =
  let rew_on l2r =
    Hook.get forward_general_rewrite_clause l2r with_evars (mkVar id,NoBindings) in
  let subst_on l2r x rhs =
    Hook.get forward_subst_one true x (id,rhs,l2r) in
  let clear_var_and_eq id' = clear [id';id] in
  let early_clear id' thin =
    List.filter (fun (_,id) -> not (Id.equal id id')) thin in
  Proofview.Goal.enter { enter = begin fun gl ->
    let env = Proofview.Goal.env gl in
    let type_of = Tacmach.New.pf_unsafe_type_of gl in
    let whd_all = Tacmach.New.pf_apply whd_all gl in
    let t = whd_all (type_of (mkVar id)) in
    let eqtac, thin = match match_with_equality_type t with
    | Some (hdcncl,[_;lhs;rhs]) ->
        if l2r && isVar lhs && not (occur_var env (destVar lhs) rhs) then
          let id' = destVar lhs in
          subst_on l2r id' rhs, early_clear id' thin
        else if not l2r && isVar rhs && not (occur_var env (destVar rhs) lhs) then
          let id' = destVar rhs in
          subst_on l2r id' lhs, early_clear id' thin
        else
          Tacticals.New.tclTHEN (rew_on l2r onConcl) (clear [id]),
          thin
    | Some (hdcncl,[c]) ->
        let l2r = not l2r in (* equality of the form eq_true *)
        if isVar c then
          let id' = destVar c in
          Tacticals.New.tclTHEN (rew_on l2r allHypsAndConcl) 
	    (clear_var_and_eq id'),
          early_clear id' thin
        else
          Tacticals.New.tclTHEN (rew_on l2r onConcl) (clear [id]),
          thin
    | _ ->
        Tacticals.New.tclTHEN (rew_on l2r onConcl) (clear [id]),
        thin in
    (* Skip the side conditions of the rewriting step *)
    Tacticals.New.tclTHENFIRST eqtac (tac thin)
  end }

let prepare_naming loc = function
  | IntroIdentifier id -> NamingMustBe (loc,id)
  | IntroAnonymous -> NamingAvoid []
  | IntroFresh id -> NamingBasedOn (id,[])

let rec explicit_intro_names = function
| (_, IntroForthcoming _) :: l -> explicit_intro_names l
| (_, IntroNaming (IntroIdentifier id)) :: l -> id :: explicit_intro_names l
| (_, IntroAction (IntroOrAndPattern l)) :: l' ->
    let ll = match l with IntroAndPattern l -> [l] | IntroOrPattern ll -> ll in
    List.flatten (List.map (fun l -> explicit_intro_names (l@l')) ll)
| (_, IntroAction (IntroInjection l)) :: l' ->
    explicit_intro_names (l@l')
| (_, IntroAction (IntroApplyOn (c,pat))) :: l' ->
    explicit_intro_names (pat::l')
| (_, (IntroNaming (IntroAnonymous | IntroFresh _)
     | IntroAction (IntroWildcard | IntroRewrite _))) :: l ->
     explicit_intro_names l
| [] -> []

let wild_id = Id.of_string "_tmp"

let rec list_mem_assoc_right id = function
  | [] -> false
  | (x,id')::l -> Id.equal id id' || list_mem_assoc_right id l

let check_thin_clash_then id thin avoid tac =
  if list_mem_assoc_right id thin then
    let newid = next_ident_away (add_suffix id "'") avoid in
    let thin =
      List.map (on_snd (fun id' -> if Id.equal id id' then newid else id')) thin in
    Tacticals.New.tclTHEN (rename_hyp [id,newid]) (tac thin)
  else
    tac thin

let make_tmp_naming avoid l = function
  (* In theory, we could use a tmp id like "wild_id" for all actions
     but we prefer to avoid it to avoid this kind of "ugly" names *)
  (* Alternatively, we could have called check_thin_clash_then on
     IntroAnonymous, but at the cost of a "renaming"; Note that in the
     case of IntroFresh, we should use check_thin_clash_then anyway to
     prevent the case of an IntroFresh precisely using the wild_id *)
  | IntroWildcard -> NamingBasedOn (wild_id,avoid@explicit_intro_names l)
  | pat -> NamingAvoid(avoid@explicit_intro_names ((dloc,IntroAction pat)::l))

let fit_bound n = function
  | None -> true
  | Some (use_bound,n') -> not use_bound || n = n'

let exceed_bound n = function
  | None -> false
  | Some (use_bound,n') -> use_bound && n >= n'

  (* We delay thinning until the completion of the whole intros tactic
     to ensure that dependent hypotheses are cleared in the right
     dependency order (see bug #1000); we use fresh names, not used in
     the tactic, for the hyps to clear *)
  (* In [intro_patterns_core b avoid ids thin destopt bound n tac patl]:
     [b]: compatibility flag, if false at toplevel, do not complete incomplete
          trailing toplevel or_and patterns (as in "intros []", see
          [bracketing_last_or_and_intro_pattern])
     [avoid]: names to avoid when creating an internal name
     [ids]: collect introduced names for possible use by the [tac] continuation
     [thin]: collect names to erase at the end
     [destopt]: position in the context where to introduce the hypotheses
     [bound]: number of pending intros to do in the current or-and pattern,
              with remembering of [b] flag if at toplevel
     [n]: number of introduction done in the current or-and pattern
     [tac]: continuation tactic
     [patl]: introduction patterns to interpret
  *)

let rec intro_patterns_core with_evars b avoid ids thin destopt bound n tac =
  function
  | [] when fit_bound n bound ->
      tac ids thin
  | [] ->
      (* Behave as IntroAnonymous *)
      intro_patterns_core with_evars b avoid ids thin destopt bound n tac
        [dloc,IntroNaming IntroAnonymous]
  | (loc,pat) :: l ->
  if exceed_bound n bound then error_unexpected_extra_pattern loc bound pat else
  match pat with
  | IntroForthcoming onlydeps ->
      intro_forthcoming_then_gen (NamingAvoid (avoid@explicit_intro_names l))
	  destopt onlydeps n bound
        (fun ids -> intro_patterns_core with_evars b avoid ids thin destopt bound
          (n+List.length ids) tac l)
  | IntroAction pat ->
      intro_then_gen (make_tmp_naming avoid l pat)
	destopt true false
        (intro_pattern_action loc with_evars (b || not (List.is_empty l)) false
          pat thin destopt
          (fun thin bound' -> intro_patterns_core with_evars b avoid ids thin destopt bound' 0
            (fun ids thin ->
              intro_patterns_core with_evars b avoid ids thin destopt bound (n+1) tac l)))
  | IntroNaming pat ->
      intro_pattern_naming loc with_evars b avoid ids pat thin destopt bound (n+1) tac l

  (* Pi-introduction rule, used backwards *)
and intro_pattern_naming loc with_evars b avoid ids pat thin destopt bound n tac l =
  match pat with
  | IntroIdentifier id ->
      check_thin_clash_then id thin avoid (fun thin ->
        intro_then_gen (NamingMustBe (loc,id)) destopt true false
          (fun id -> intro_patterns_core with_evars b avoid (id::ids) thin destopt bound n tac l))
  | IntroAnonymous ->
      intro_then_gen (NamingAvoid (avoid@explicit_intro_names l))
	destopt true false
        (fun id -> intro_patterns_core with_evars b avoid (id::ids) thin destopt bound n tac l)
  | IntroFresh id ->
      (* todo: avoid thinned names to interfere with generation of fresh name *)
      intro_then_gen (NamingBasedOn (id, avoid@explicit_intro_names l))
	destopt true false
        (fun id -> intro_patterns_core with_evars b avoid (id::ids) thin destopt bound n tac l)

and intro_pattern_action loc with_evars b style pat thin destopt tac id =
  match pat with
  | IntroWildcard ->
      tac ((loc,id)::thin) None []
  | IntroOrAndPattern ll ->
      intro_or_and_pattern loc with_evars b ll thin tac id
  | IntroInjection l' ->
      intro_decomp_eq loc l' thin tac id
  | IntroRewrite l2r ->
      rewrite_hyp_then style with_evars thin l2r id (fun thin -> tac thin None [])
  | IntroApplyOn (f,(loc,pat)) ->
      let naming,tac_ipat =
        prepare_intros_loc loc with_evars (IntroIdentifier id) destopt pat in
      let doclear =
        if naming = NamingMustBe (loc,id) then
          Proofview.tclUNIT () (* apply_in_once do a replacement *)
        else
          clear [id] in
      let f = { delayed = fun env sigma ->
        let Sigma (c, sigma, p) = f.delayed env sigma in
        Sigma ((c, NoBindings), sigma, p)
      } in
      apply_in_delayed_once false true true with_evars naming id (None,(loc,f))
        (fun id -> Tacticals.New.tclTHENLIST [doclear; tac_ipat id; tac thin None []])

and prepare_intros_loc loc with_evars dft destopt = function
  | IntroNaming ipat ->
      prepare_naming loc ipat,
      (fun id -> move_hyp id destopt)
  | IntroAction ipat ->
      prepare_naming loc dft,
      (let tac thin bound =
        intro_patterns_core with_evars true [] [] thin destopt bound 0
          (fun _ l -> clear_wildcards l) in
      fun id ->
        intro_pattern_action loc with_evars true true ipat [] destopt tac id)
  | IntroForthcoming _ -> user_err ~loc 
      (str "Introduction pattern for one hypothesis expected.")

let intro_patterns_bound_to with_evars n destopt =
  intro_patterns_core with_evars true [] [] [] destopt
    (Some (true,n)) 0 (fun _ l -> clear_wildcards l)

let intro_patterns_to with_evars destopt =
  intro_patterns_core with_evars (use_bracketing_last_or_and_intro_pattern ())
    [] [] [] destopt None 0 (fun _ l -> clear_wildcards l)

let intro_pattern_to with_evars destopt pat =
  intro_patterns_to with_evars destopt [dloc,pat]

let intro_patterns with_evars = intro_patterns_to with_evars MoveLast

(* Implements "intros" *)
let intros_patterns with_evars = function
  | [] -> intros
  | l -> intro_patterns_to with_evars MoveLast l

(**************************)
(*   Forward reasoning    *)
(**************************)

let prepare_intros with_evars dft destopt = function
  | None -> prepare_naming dloc dft, (fun _id -> Proofview.tclUNIT ())
  | Some (loc,ipat) -> prepare_intros_loc loc with_evars dft destopt ipat

let ipat_of_name = function
  | Anonymous -> None
  | Name id -> Some (dloc, IntroNaming (IntroIdentifier id))

let head_ident c =
   let c = fst (decompose_app ((strip_lam_assum c))) in
   if isVar c then Some (destVar c) else None

let assert_as first hd ipat t =
  let naming,tac = prepare_intros false IntroAnonymous MoveLast ipat in
  let repl = do_replace hd naming in
  let tac = if repl then (fun id -> Proofview.tclUNIT ()) else tac in
  if first then assert_before_then_gen repl naming t tac
  else assert_after_then_gen repl naming t tac

(* apply in as *)

let general_apply_in sidecond_first with_delta with_destruct with_evars
    id lemmas ipat =
  let tac (naming,lemma) tac id =
    apply_in_delayed_once sidecond_first with_delta with_destruct with_evars
      naming id lemma tac in
  Proofview.Goal.enter { enter = begin fun gl ->
  let destopt =
    if with_evars then MoveLast (* evars would depend on the whole context *)
    else get_previous_hyp_position id gl in
  let naming,ipat_tac =
    prepare_intros with_evars (IntroIdentifier id) destopt ipat in
  let lemmas_target, last_lemma_target =
    let last,first = List.sep_last lemmas in
    List.map (fun lem -> (NamingMustBe (dloc,id),lem)) first, (naming,last)
  in
  (* We chain apply_in_once, ending with an intro pattern *)
  List.fold_right tac lemmas_target (tac last_lemma_target ipat_tac) id
  end }

(*
  if sidecond_first then
    (* Skip the side conditions of the applied lemma *)
    Tacticals.New.tclTHENLAST (tclMAPLAST tac lemmas_target) (ipat_tac id)
  else
    Tacticals.New.tclTHENFIRST (tclMAPFIRST tac lemmas_target) (ipat_tac id)
*)

let apply_in simple with_evars id lemmas ipat =
  let lemmas = List.map (fun (k,(loc,l)) -> k, (loc, { delayed = fun _ sigma -> Sigma.here l sigma })) lemmas in
  general_apply_in false simple simple with_evars id lemmas ipat

let apply_delayed_in simple with_evars id lemmas ipat =
  general_apply_in false simple simple with_evars id lemmas ipat

(*****************************)
(* Tactics abstracting terms *)
(*****************************)

(* Implementation without generalisation: abbrev will be lost in hyps in *)
(* in the extracted proof *)

let decode_hyp = function
  | None -> MoveLast
  | Some id -> MoveAfter id

(* [letin_tac b (... abstract over c ...) gl] transforms
   [...x1:T1(c),...,x2:T2(c),... |- G(c)] into
   [...x:T;Heqx:(x=c);x1:T1(x),...,x2:T2(x),... |- G(x)] if [b] is false or
   [...x:=c:T;x1:T1(x),...,x2:T2(x),... |- G(x)] if [b] is true
*)

let letin_tac_gen with_eq (id,depdecls,lastlhyp,ccl,c) ty =
  Proofview.Goal.s_enter { s_enter = begin fun gl ->
    let sigma = Proofview.Goal.sigma gl in
    let env = Proofview.Goal.env gl in
    let Sigma (t, sigma, p) = match ty with
    | Some t -> Sigma.here t sigma
    | None ->
      let t = typ_of env sigma c in
      let sigma, c = Evarsolve.refresh_universes ~onlyalg:true (Some false) env (Sigma.to_evar_map sigma) t in
      Sigma.Unsafe.of_pair (c, sigma)
    in
    let Sigma ((newcl, eq_tac), sigma, q) = match with_eq with
      | Some (lr,(loc,ido)) ->
          let heq = match ido with
            | IntroAnonymous -> new_fresh_id [id] (add_prefix "Heq" id) gl
            | IntroFresh heq_base -> new_fresh_id [id] heq_base gl
            | IntroIdentifier id -> id in
          let eqdata = build_coq_eq_data () in
          let args = if lr then [t;mkVar id;c] else [t;c;mkVar id]in
          let Sigma (eq, sigma, p) = Sigma.fresh_global env sigma eqdata.eq in
          let Sigma (refl, sigma, q) = Sigma.fresh_global env sigma eqdata.refl in
          let eq = applist (eq,args) in
          let refl = applist (refl, [t;mkVar id]) in
	  let term = mkNamedLetIn id c t (mkLetIn (Name heq, refl, eq, ccl)) in
	  let sigma = Sigma.to_evar_map sigma in
	  let sigma, _ = Typing.type_of env sigma term in
          let ans = term,
            Tacticals.New.tclTHEN
	      (intro_gen (NamingMustBe (loc,heq)) (decode_hyp lastlhyp) true false)
	      (clear_body [heq;id])
          in
          Sigma.Unsafe.of_pair (ans, sigma)
      | None ->
          Sigma.here (mkNamedLetIn id c t ccl, Proofview.tclUNIT ()) sigma
    in
    let tac =
      Tacticals.New.tclTHENLIST
      [ convert_concl_no_check newcl DEFAULTcast;
        intro_gen (NamingMustBe (dloc,id)) (decode_hyp lastlhyp) true false;
        Tacticals.New.tclMAP convert_hyp_no_check depdecls;
        eq_tac ]
    in
    Sigma (tac, sigma, p +> q)
  end }

let insert_before decls lasthyp env =
  match lasthyp with
  | None -> push_named_context decls env
  | Some id ->
  Environ.fold_named_context
    (fun _ d env ->
      let env = if Id.equal id (NamedDecl.get_id d) then push_named_context decls env else env in
      push_named d env)
    ~init:(reset_context env) env

(* unsafe *)

let mkletin_goal env sigma store with_eq dep (id,lastlhyp,ccl,c) ty =
  let open Context.Named.Declaration in
  let t = match ty with Some t -> t | _ -> typ_of env sigma c in
  let decl = if dep then LocalDef (id,c,t)
	     else LocalAssum (id,t)
  in
  match with_eq with
  | Some (lr,(loc,ido)) ->
      let heq = match ido with
      | IntroAnonymous -> fresh_id_in_env [id] (add_prefix "Heq" id) env
      | IntroFresh heq_base -> fresh_id_in_env [id] heq_base env
      | IntroIdentifier id ->
          if List.mem id (ids_of_named_context (named_context env)) then
            user_err ~loc  (pr_id id ++ str" is already used.");
          id in
      let eqdata = build_coq_eq_data () in
      let args = if lr then [t;mkVar id;c] else [t;c;mkVar id]in
      let Sigma (eq, sigma, p) = Sigma.fresh_global env sigma eqdata.eq in
      let Sigma (refl, sigma, q) = Sigma.fresh_global env sigma eqdata.refl in
      let eq = applist (eq,args) in
      let refl = applist (refl, [t;mkVar id]) in
      let newenv = insert_before [LocalAssum (heq,eq); decl] lastlhyp env in
      let Sigma (x, sigma, r) = new_evar newenv sigma ~principal:true ~store ccl in
      Sigma (mkNamedLetIn id c t (mkNamedLetIn heq refl eq x), sigma, p +> q +> r)
  | None ->
      let newenv = insert_before [decl] lastlhyp env in
      let Sigma (x, sigma, p) = new_evar newenv sigma ~principal:true ~store ccl in
      Sigma (mkNamedLetIn id c t x, sigma, p)

let letin_tac with_eq id c ty occs =
  Proofview.Goal.nf_s_enter { s_enter = begin fun gl ->
    let sigma = Proofview.Goal.sigma gl in
    let env = Proofview.Goal.env gl in
    let ccl = Proofview.Goal.concl gl in
    let abs = AbstractExact (id,c,ty,occs,true) in
    let (id,_,depdecls,lastlhyp,ccl,res) = make_abstraction env sigma ccl abs in
    (* We keep the original term to match but record the potential side-effects
       of unifying universes. *)
    let Sigma (c, sigma, p) = match res with
      | None -> Sigma.here c sigma
      | Some (Sigma (_, sigma, p)) -> Sigma (c, sigma, p)
    in
    let tac = letin_tac_gen with_eq (id,depdecls,lastlhyp,ccl,c) ty in
    Sigma (tac, sigma, p)
  end }

let letin_pat_tac with_eq id c occs =
  Proofview.Goal.nf_s_enter { s_enter = begin fun gl ->
    let sigma = Proofview.Goal.sigma gl in
    let env = Proofview.Goal.env gl in
    let ccl = Proofview.Goal.concl gl in
    let check t = true in
    let abs = AbstractPattern (false,check,id,c,occs,false) in
    let (id,_,depdecls,lastlhyp,ccl,res) = make_abstraction env sigma ccl abs in
    let Sigma (c, sigma, p) = match res with
    | None -> finish_evar_resolution ~flags:(tactic_infer_flags false) env sigma c
    | Some res -> res in
    let tac =
      (letin_tac_gen with_eq (id,depdecls,lastlhyp,ccl,c) None)
    in
    Sigma (tac, sigma, p)
  end }

(* Tactics "pose proof" (usetac=None) and "assert"/"enough" (otherwise) *)
let forward b usetac ipat c =
  match usetac with
  | None ->
      Proofview.Goal.enter { enter = begin fun gl ->
      let t = Tacmach.New.pf_unsafe_type_of gl c in
      let hd = head_ident c in
      Tacticals.New.tclTHENFIRST (assert_as true hd ipat t) (exact_no_check c)
      end }
  | Some tac ->
      let tac = match tac with
        | None -> Tacticals.New.tclIDTAC
        | Some tac -> Tacticals.New.tclCOMPLETE tac in
      if b then
        Tacticals.New.tclTHENFIRST (assert_as b None ipat c) tac
      else
        Tacticals.New.tclTHENS3PARTS
          (assert_as b None ipat c) [||] tac [|Tacticals.New.tclIDTAC|]

let pose_proof na c = forward true None (ipat_of_name na) c
let assert_by na t tac = forward true (Some (Some tac)) (ipat_of_name na) t
let enough_by na t tac = forward false (Some (Some tac)) (ipat_of_name na) t

(***************************)
(*  Generalization tactics *)
(***************************)

(* Compute a name for a generalization *)

let generalized_name c t ids cl = function
  | Name id as na ->
      if Id.List.mem id ids then
	user_err  (pr_id id ++ str " is already used.");
      na
  | Anonymous ->
      match kind_of_term c with
      | Var id ->
	 (* Keep the name even if not occurring: may be used by intros later *)
	  Name id
      | _ ->
	  if noccurn 1 cl then Anonymous else
	    (* On ne s'etait pas casse la tete : on avait pris pour nom de
               variable la premiere lettre du type, meme si "c" avait ete une
               constante dont on aurait pu prendre directement le nom *)
	    named_hd (Global.env()) t Anonymous

(* Abstract over [c] in [forall x1:A1(c)..xi:Ai(c).T(c)] producing
   [forall x, x1:A1(x1), .., xi:Ai(x). T(x)] with all [c] abtracted in [Ai]
   but only those at [occs] in [T] *)

let generalize_goal_gen env sigma ids i ((occs,c,b),na) t cl =
  let open Context.Rel.Declaration in
  let decls,cl = decompose_prod_n_assum i cl in
  let dummy_prod = it_mkProd_or_LetIn mkProp decls in
  let newdecls,_ = decompose_prod_n_assum i (subst_term_gen eq_constr_nounivs c dummy_prod) in
  let cl',sigma' = subst_closed_term_occ env sigma (AtOccs occs) c (it_mkProd_or_LetIn cl newdecls) in
  let na = generalized_name c t ids cl' na in
  let decl = match b with
    | None -> LocalAssum (na,t)
    | Some b -> LocalDef (na,b,t)
  in
  mkProd_or_LetIn decl cl', sigma'

let generalize_goal gl i ((occs,c,b),na as o) (cl,sigma) =
  let env = Tacmach.pf_env gl in
  let ids = Tacmach.pf_ids_of_hyps gl in
  let sigma, t = Typing.type_of env sigma c in
  generalize_goal_gen env sigma ids i o t cl

let old_generalize_dep ?(with_let=false) c gl =
  let env = pf_env gl in
  let sign = pf_hyps gl in
  let init_ids = ids_of_named_context (Global.named_context()) in
  let seek (d:Context.Named.Declaration.t) (toquant:Context.Named.t) =
    if List.exists (fun d' -> occur_var_in_decl env (NamedDecl.get_id d') d) toquant
      || dependent_in_decl c d then
      d::toquant
    else
      toquant in
  let to_quantify = Context.Named.fold_outside seek sign ~init:[] in
  let to_quantify_rev = List.rev to_quantify in
  let qhyps = List.map NamedDecl.get_id to_quantify_rev in
  let tothin = List.filter (fun id -> not (Id.List.mem id init_ids)) qhyps in
  let tothin' =
    match kind_of_term c with
      | Var id when mem_named_context id sign && not (Id.List.mem id init_ids)
	  -> id::tothin
      | _ -> tothin
  in
  let cl' = it_mkNamedProd_or_LetIn (Tacmach.pf_concl gl) to_quantify in
  let body =
    if with_let then
      match kind_of_term c with
      | Var id -> id |> Tacmach.pf_get_hyp gl |> NamedDecl.get_value
      | _ -> None
    else None
  in
  let cl'',evd = generalize_goal gl 0 ((AllOccurrences,c,body),Anonymous)
    (cl',project gl) in
  (** Check that the generalization is indeed well-typed *)
  let (evd, _) = Typing.type_of env evd cl'' in
  let args = Context.Named.to_instance to_quantify_rev in
  tclTHENLIST
    [tclEVARS evd;
     Proofview.V82.of_tactic (apply_type cl'' (if Option.is_empty body then c::args else args));
     Proofview.V82.of_tactic (clear (List.rev tothin'))]
    gl

let generalize_dep ?(with_let = false) c =
  Proofview.V82.tactic (old_generalize_dep ~with_let c)

(**  *)
let generalize_gen_let lconstr = Proofview.Goal.nf_s_enter { s_enter = begin fun gl ->
  let env = Proofview.Goal.env gl in
  let newcl, evd =
    List.fold_right_i (Tacmach.New.of_old generalize_goal gl) 0 lconstr
      (Tacmach.New.pf_concl gl,Tacmach.New.project gl)
  in
  let (evd, _) = Typing.type_of env evd newcl in
  let map ((_, c, b),_) = if Option.is_empty b then Some c else None in
  let tac = apply_type newcl (List.map_filter map lconstr) in
  Sigma.Unsafe.of_pair (tac, evd)
end }

let new_generalize_gen_let lconstr =
  Proofview.Goal.s_enter { s_enter = begin fun gl ->
    let sigma = Proofview.Goal.sigma gl in
    let gl = Proofview.Goal.assume gl in
    let concl = Proofview.Goal.concl gl in
    let sigma = Sigma.to_evar_map sigma in
    let env = Proofview.Goal.env gl in
    let ids = Tacmach.New.pf_ids_of_hyps gl in
    let newcl, sigma, args =
      List.fold_right_i 
	(fun i ((_,c,b),_ as o) (cl, sigma, args) ->
	  let sigma, t = Typing.type_of env sigma c in
	  let args = if Option.is_empty b then c :: args else args in
          let cl, sigma = generalize_goal_gen env sigma ids i o t cl in
          (cl, sigma, args))
	0 lconstr (concl, sigma, [])
    in
    let tac =
	Refine.refine { run = begin fun sigma ->
          let Sigma (ev, sigma, p) = Evarutil.new_evar env sigma ~principal:true newcl in
          Sigma ((applist (ev, args)), sigma, p)
	end }
    in
    Sigma.Unsafe.of_pair (tac, sigma)
  end }

let generalize_gen lconstr =
  generalize_gen_let (List.map (fun (occs_c,na) ->
    let (occs,c) = Redexpr.out_with_occurrences occs_c in
    (occs,c,None),na) lconstr)

let new_generalize_gen lconstr =
  new_generalize_gen_let (List.map (fun ((occs,c),na) ->
    (occs,c,None),na) lconstr)

let generalize l =
  new_generalize_gen_let (List.map (fun c -> ((AllOccurrences,c,None),Anonymous)) l)

(* Faudra-t-il une version avec plusieurs args de generalize_dep ?
Cela peut-être troublant de faire "Generalize Dependent H n" dans
"n:nat; H:n=n |- P(n)" et d'échouer parce que H a disparu après la
généralisation dépendante par n.

let quantify lconstr =
 List.fold_right
   (fun com tac -> tclTHEN tac (tactic_com generalize_dep c))
   lconstr
   tclIDTAC
*)

(* Modifying/Adding an hypothesis  *)

let specialize (c,lbind) ipat =
  Proofview.Goal.enter { enter = begin fun gl ->
  let env = Proofview.Goal.env gl in
  let sigma = Sigma.to_evar_map (Proofview.Goal.sigma gl) in
  let sigma, term =
    if lbind == NoBindings then
      let sigma = Typeclasses.resolve_typeclasses env sigma in
      sigma, nf_evar sigma c
    else
      let clause = make_clenv_binding env sigma (c,Retyping.get_type_of env sigma c) lbind in
      let flags = { (default_unify_flags ()) with resolve_evars = true } in
      let clause = clenv_unify_meta_types ~flags clause in
      let (thd,tstack) = whd_nored_stack clause.evd (clenv_value clause) in
      let rec chk = function
      | [] -> []
      | t::l -> if occur_meta t then [] else t :: chk l
      in
      let tstack = chk tstack in
      let term = applist(thd,List.map (nf_evar clause.evd) tstack) in
      if occur_meta term then
	user_err  (str "Cannot infer an instance for " ++

          pr_name (meta_name clause.evd (List.hd (collect_metas term))) ++
	  str ".");
      clause.evd, term in
  let typ = Retyping.get_type_of env sigma term in
  let tac =
    match kind_of_term (fst(decompose_app (snd(decompose_lam_assum c)))) with
    | Var id when Id.List.mem id (Tacmach.New.pf_ids_of_hyps gl) ->
      (* Like assert (id:=id args) but with the concept of specialization *)
      let naming,tac =
        prepare_intros false (IntroIdentifier id) MoveLast ipat in
      let repl = do_replace (Some id) naming in
      Tacticals.New.tclTHENFIRST
        (assert_before_then_gen repl naming typ tac)
	(exact_no_check term)
    | _ ->
      match ipat with
      | None ->
        (* Like generalize with extra support for "with" bindings *)
        (* even though the "with" bindings forces full application *)
        Tacticals.New.tclTHENLAST (cut typ) (exact_no_check term)
      | Some (loc,ipat) ->
        (* Like pose proof with extra support for "with" bindings *)
        (* even though the "with" bindings forces full application *)
        let naming,tac = prepare_intros_loc loc false IntroAnonymous MoveLast ipat in
        Tacticals.New.tclTHENFIRST
          (assert_before_then_gen false naming typ tac)
	  (exact_no_check term)
  in
  Tacticals.New.tclTHEN (Proofview.Unsafe.tclEVARS sigma) tac
  end }

(*****************************)
(* Ad hoc unfold             *)
(*****************************)

(* The two following functions should already exist, but found nowhere *)
(* Unfolds x by its definition everywhere *)
let unfold_body x =
  let open Context.Named.Declaration in
  Proofview.Goal.enter { enter = begin fun gl ->
  (** We normalize the given hypothesis immediately. *)
  let hyps = Proofview.Goal.hyps (Proofview.Goal.assume gl) in
  let xval = match Context.Named.lookup x hyps with
  | LocalAssum _ -> user_err ~hdr:"unfold_body"
    (pr_id x ++ str" is not a defined hypothesis.")
  | LocalDef (_,xval,_) -> xval
  in
  Tacticals.New.afterHyp x begin fun aft ->
  let hl = List.fold_right (fun decl cl -> (NamedDecl.get_id decl, InHyp) :: cl) aft [] in
  let rfun _ _ c = replace_vars [x, xval] c in
  let reducth h = reduct_in_hyp rfun h in
  let reductc = reduct_in_concl (rfun, DEFAULTcast) in
  Tacticals.New.tclTHENLIST [Tacticals.New.tclMAP reducth hl; reductc]
  end
  end }

(* Either unfold and clear if defined or simply clear if not a definition *)
let expand_hyp id = Tacticals.New.tclTRY (unfold_body id) <*> clear [id]

(*****************************)
(* High-level induction      *)
(*****************************)

(*
 * A "natural" induction tactic
 *
  - [H0:T0, ..., Hi:Ti, hyp0:P->I(args), Hi+1:Ti+1, ..., Hn:Tn |-G] is the goal
  - [hyp0] is the induction hypothesis
  - we extract from [args] the variables which are not rigid parameters
    of the inductive type, this is [indvars] (other terms are forgotten);
  - we look for all hyps depending of [hyp0] or one of [indvars]:
    this is [dephyps] of types [deptyps] respectively
  - [statuslist] tells for each hyps in [dephyps] after which other hyp
    fixed in the context they must be moved (when induction is done)
  - [hyp0succ] is the name of the hyp fixed in the context after which to
    move the subterms of [hyp0succ] in the i-th branch where it is supposed
    to be the i-th constructor of the inductive type.

  Strategy: (cf in [induction_with_atomization_of_ind_arg])
  - requantify and clear all [dephyps]
  - apply induction on [hyp0]
  - clear those of [indvars] that are variables and [hyp0]
  - in the i-th subgoal, intro the arguments of the i-th constructor
    of the inductive type after [hyp0succ] (done in
    [induct_discharge]) let the induction hypotheses on top of the
    hyps because they may depend on variables between [hyp0] and the
    top. A counterpart is that the dep hyps programmed to be intro-ed
    on top must now be intro-ed after the induction hypotheses
  - move each of [dephyps] at the right place following the
    [statuslist]

 *)

let warn_unused_intro_pattern =
  CWarnings.create ~name:"unused-intro-pattern" ~category:"tactics"
         (fun names ->
          strbrk"Unused introduction " ++ str (String.plural (List.length names) "pattern")
          ++ str": " ++ prlist_with_sep spc 
         (Miscprint.pr_intro_pattern 
	 (fun c -> Printer.pr_constr (fst (run_delayed (Global.env()) Evd.empty c)))) names)

let check_unused_names names =
  if not (List.is_empty names) && Flags.is_verbose () then
    warn_unused_intro_pattern names

let intropattern_of_name gl avoid = function
  | Anonymous -> IntroNaming IntroAnonymous
  | Name id -> IntroNaming (IntroIdentifier (new_fresh_id avoid id gl))

let rec consume_pattern avoid na isdep gl = function
  | [] -> ((dloc, intropattern_of_name gl avoid na), [])
  | (loc,IntroForthcoming true)::names when not isdep ->
      consume_pattern avoid na isdep gl names
  | (loc,IntroForthcoming _)::names as fullpat ->
      let avoid = avoid@explicit_intro_names names in
      ((loc,intropattern_of_name gl avoid na), fullpat)
  | (loc,IntroNaming IntroAnonymous)::names ->
      let avoid = avoid@explicit_intro_names names in
      ((loc,intropattern_of_name gl avoid na), names)
  | (loc,IntroNaming (IntroFresh id'))::names ->
      let avoid = avoid@explicit_intro_names names in
      ((loc,IntroNaming (IntroIdentifier (new_fresh_id avoid id' gl))), names)
  | pat::names -> (pat,names)

let re_intro_dependent_hypotheses (lstatus,rstatus) (_,tophyp) =
  let tophyp = match tophyp with None -> MoveLast | Some hyp -> MoveAfter hyp in
  let newlstatus = (* if some IH has taken place at the top of hyps *)
    List.map (function (hyp,MoveLast) -> (hyp,tophyp) | x -> x) lstatus
  in
  Tacticals.New.tclTHEN
    (intros_move rstatus)
    (intros_move newlstatus)

let dest_intro_patterns with_evars avoid thin dest pat tac =
  intro_patterns_core with_evars true avoid [] thin dest None 0 tac pat

let safe_dest_intro_patterns with_evars avoid thin dest pat tac =
  Proofview.tclORELSE
    (dest_intro_patterns with_evars avoid thin dest pat tac)
    begin function (e, info) -> match e with
      | UserError (Some "move_hyp",_) ->
       (* May happen e.g. with "destruct x using s" with an hypothesis
          which is morally an induction hypothesis to be "MoveLast" if
          known as such but which is considered instead as a subterm of
          a constructor to be move at the place of x. *)
          dest_intro_patterns with_evars avoid thin MoveLast pat tac
      | e -> Proofview.tclZERO ~info e
    end

type elim_arg_kind = RecArg | IndArg | OtherArg

type recarg_position =
  | AfterFixedPosition of Id.t option (* None = top of context *)

let update_dest (recargdests,tophyp as dests) = function
  | [] -> dests
  | hyp::_ ->
      (match recargdests with
        | AfterFixedPosition None -> AfterFixedPosition (Some hyp)
        | x -> x),
       (match tophyp with None -> Some hyp | x -> x)

let get_recarg_dest (recargdests,tophyp) =
  match recargdests with
  | AfterFixedPosition None -> MoveLast
  | AfterFixedPosition (Some id) -> MoveAfter id

(* Current policy re-introduces recursive arguments of destructed
   variable at the place of the original variable while induction
   hypothesese are introduced at the top of the context. Since in the
   general case of an inductive scheme, the induction hypotheses can
   arrive just after the recursive arguments (e.g. as in "forall
   t1:tree, P t1 -> forall t2:tree, P t2 -> P (node t1 t2)", we need
   to update the position for t2 after "P t1" is introduced if ever t2
   had to be introduced at the top of the context).
*)

let induct_discharge with_evars dests avoid' tac (avoid,ra) names =
  let avoid = avoid @ avoid' in
  let rec peel_tac ra dests names thin =
    match ra with
    | (RecArg,_,deprec,recvarname) ::
        (IndArg,_,depind,hyprecname) :: ra' ->
        Proofview.Goal.enter { enter = begin fun gl ->
        let (recpat,names) = match names with
          | [loc,IntroNaming (IntroIdentifier id) as pat] ->
              let id' = next_ident_away (add_prefix "IH" id) avoid in
	      (pat, [dloc, IntroNaming (IntroIdentifier id')])
          | _ -> consume_pattern avoid (Name recvarname) deprec gl names in
        let dest = get_recarg_dest dests in
        dest_intro_patterns with_evars avoid thin dest [recpat] (fun ids thin ->
        Proofview.Goal.enter { enter = begin fun gl ->
          let (hyprec,names) =
            consume_pattern avoid (Name hyprecname) depind gl names
          in
	  dest_intro_patterns with_evars avoid thin MoveLast [hyprec] (fun ids' thin ->
	    peel_tac ra' (update_dest dests ids') names thin)
        end })
        end }
    | (IndArg,_,dep,hyprecname) :: ra' ->
        Proofview.Goal.enter { enter = begin fun gl ->
	(* Rem: does not happen in Coq schemes, only in user-defined schemes *)
        let pat,names =
          consume_pattern avoid (Name hyprecname) dep gl names in
	dest_intro_patterns with_evars avoid thin MoveLast [pat] (fun ids thin ->
        peel_tac ra' (update_dest dests ids) names thin)
        end }
    | (RecArg,_,dep,recvarname) :: ra' ->
        Proofview.Goal.enter { enter = begin fun gl ->
        let (pat,names) =
          consume_pattern avoid (Name recvarname) dep gl names in
        let dest = get_recarg_dest dests in
	dest_intro_patterns with_evars avoid thin dest [pat] (fun ids thin ->
        peel_tac ra' dests names thin)
        end }
    | (OtherArg,_,dep,_) :: ra' ->
        Proofview.Goal.enter { enter = begin fun gl ->
        let (pat,names) = consume_pattern avoid Anonymous dep gl names in
        let dest = get_recarg_dest dests in
	safe_dest_intro_patterns with_evars avoid thin dest [pat] (fun ids thin ->
        peel_tac ra' dests names thin)
        end }
    | [] ->
        check_unused_names names;
        Tacticals.New.tclTHEN (clear_wildcards thin) (tac dests)
  in
  peel_tac ra dests names []

(* - le recalcul de indtyp à chaque itération de atomize_one est pour ne pas
     s'embêter à regarder si un letin_tac ne fait pas des
     substitutions aussi sur l'argument voisin *)

let expand_projections env sigma c =
  let sigma = Sigma.to_evar_map sigma in
  let rec aux env c =
    match kind_of_term c with
    | Proj (p, c) -> Retyping.expand_projection env sigma p (aux env c) []
    | _ -> map_constr_with_full_binders push_rel aux env c
  in aux env c
			       
	   
(* Marche pas... faut prendre en compte l'occurrence précise... *)

let atomize_param_of_ind_then (indref,nparams,_) hyp0 tac =
  Proofview.Goal.enter { enter = begin fun gl ->
  let env = Proofview.Goal.env gl in
  let tmptyp0 = Tacmach.New.pf_get_hyp_typ hyp0 (Proofview.Goal.assume gl) in
  let reduce_to_quantified_ref = Tacmach.New.pf_apply reduce_to_quantified_ref gl in
  let typ0 = reduce_to_quantified_ref indref tmptyp0 in
  let prods, indtyp = decompose_prod_assum typ0 in
  let hd,argl = decompose_app indtyp in
  let env' = push_rel_context prods env in
  let sigma = Proofview.Goal.sigma gl in
  let params = List.firstn nparams argl in
  let params' = List.map (expand_projections env' sigma) params in
  (* le gl est important pour ne pas préévaluer *)
  let rec atomize_one i args args' avoid =
    if Int.equal i nparams then
      let t = applist (hd, params@args) in
      Tacticals.New.tclTHEN
        (change_in_hyp None (make_change_arg t) (hyp0,InHypTypeOnly))
        (tac avoid)
    else
      let c = List.nth argl (i-1) in
      match kind_of_term c with
	| Var id when not (List.exists (occur_var env id) args') &&
                      not (List.exists (occur_var env id) params') ->
            (* Based on the knowledge given by the user, all
               constraints on the variable are generalizable in the
               current environment so that it is clearable after destruction *)
	    atomize_one (i-1) (c::args) (c::args') (id::avoid)
	| _ ->
	   let c' = expand_projections env' sigma c in
            if List.exists (dependent c) params' ||
               List.exists (dependent c) args'
            then
              (* This is a case where the argument is constrained in a
                 way which would require some kind of inversion; we
                 follow the (old) discipline of not generalizing over
                 this term, since we don't try to invert the
                 constraint anyway. *)
	      atomize_one (i-1) (c::args) (c'::args') avoid
            else
            (* We reason blindly on the term and do as if it were
               generalizable, ignoring the constraints coming from
               its structure *)
            let id = match kind_of_term c with
            | Var id -> id
            | _ ->
            let type_of = Tacmach.New.pf_unsafe_type_of gl in
            id_of_name_using_hdchar (Global.env()) (type_of c) Anonymous in
            let x = fresh_id_in_env avoid id env in
	    Tacticals.New.tclTHEN
	      (letin_tac None (Name x) c None allHypsAndConcl)
	      (atomize_one (i-1) (mkVar x::args) (mkVar x::args') (x::avoid))
  in
  atomize_one (List.length argl) [] [] []
  end }

(* [cook_sign] builds the lists [beforetoclear] (preceding the
   ind. var.) and [aftertoclear] (coming after the ind. var.)  of hyps
   that must be erased, the lists of hyps to be generalize [decldeps] on the
   goal together with the places [(lstatus,rstatus)] where to re-intro
   them after induction. To know where to re-intro the dep hyp, we
   remember the name of the hypothesis [lhyp] after which (if the dep
   hyp is more recent than [hyp0]) or [rhyp] before which (if older
   than [hyp0]) its equivalent must be moved when the induction has
   been applied. Since computation of dependencies and [rhyp] is from
   more ancient (on the right) to more recent hyp (on the left) but
   the computation of [lhyp] progresses from the other way, [cook_hyp]
   is in two passes (an alternative would have been to write an
   higher-order algorithm). We use references to reduce
   the accumulation of arguments.

   To summarize, the situation looks like this

   Goal(n,x) -| H6:(Q n); x:A; H5:True; H4:(le O n); H3:(P n); H2:True; n:nat
                Left                                                    Right

   Induction hypothesis is H4 ([hyp0])
   Variable parameters of (le O n) is the singleton list with "n" ([indvars])
   The dependent hyps are H3 and H6 ([dephyps])
   For H3 the memorized places are H5 ([lhyp]) and H2 ([rhyp])
    because these names are among the hyp which are fixed through the induction
   For H6 the neighbours are None ([lhyp]) and H5 ([rhyp])
   For H3, because on the right of H4, we remember rhyp (here H2)
   For H6, because on the left of H4, we remember lhyp (here None)
   For H4, we remember lhyp (here H5)

   The right neighbour is then translated into the left neighbour
   because move_hyp tactic needs the name of the hyp _after_ which we
   move the hyp to move.

   But, say in the 2nd subgoal of the hypotheses, the goal will be

   (m:nat)((P m)->(Q m)->(Goal m)) -> (P Sm)->   (Q Sm)->   (Goal Sm)
     ^^^^^^^^^^^^^^^^^^^^^^^^^^^       ^^^^
         both go where H4 was       goes where  goes where
                                      H3 was      H6 was

   We have to intro and move m and the recursive hyp first, but then
   where to move H3 ??? Only the hyp on its right is relevant, but we
   have to translate it into the name of the hyp on the left

   Note: this case where some hyp(s) in [dephyps] has(have) the same
   left neighbour as [hyp0] is the only problematic case with right
   neighbours. For the other cases (e.g. an hyp H1:(R n) between n and H2
   would have posed no problem. But for uniformity, we decided to use
   the right hyp for all hyps on the right of H4.

   Other solutions are welcome

   PC 9 fev 06: Adapted to accept multi argument principle with no
   main arg hyp. hyp0 is now optional, meaning that it is possible
   that there is no main induction hypotheses. In this case, we
   consider the last "parameter" (in [indvars]) as the limit between
   "left" and "right", BUT it must be included in indhyps.

   Other solutions are still welcome

*)

exception Shunt of Id.t move_location

let cook_sign hyp0_opt inhyps indvars env =
  (* First phase from L to R: get [toclear], [decldep] and [statuslist]
     for the hypotheses before (= more ancient than) hyp0 (see above) *)
  let toclear = ref [] in
  let avoid = ref [] in
  let decldeps = ref [] in
  let ldeps = ref [] in
  let rstatus = ref [] in
  let lstatus = ref [] in
  let before = ref true in
  let maindep = ref false in
  let seek_deps env decl rhyp =
    let hyp = NamedDecl.get_id decl in
    if (match hyp0_opt with Some hyp0 -> Id.equal hyp hyp0 | _ -> false)
    then begin
      before:=false;
      (* Note that if there was no main induction hypotheses, then hyp
         is one of indvars too *)
      toclear := hyp::!toclear;
      MoveFirst (* fake value *)
    end else if Id.List.mem hyp indvars then begin
      (* The variables in indvars are such that they don't occur any
         more after generalization, so declare them to clear. *)
      toclear := hyp::!toclear;
      rhyp
    end else
      let dephyp0 = List.is_empty inhyps && 
	(Option.cata (fun id -> occur_var_in_decl env id decl) false hyp0_opt)
      in
      let depother = List.is_empty inhyps &&
	(List.exists (fun id -> occur_var_in_decl env id decl) indvars ||
         List.exists (fun decl' -> occur_var_in_decl env (NamedDecl.get_id decl') decl) !decldeps)
      in
      if not (List.is_empty inhyps) && Id.List.mem hyp inhyps
         || dephyp0 || depother
      then begin
	decldeps := decl::!decldeps;
	avoid := hyp::!avoid;
        maindep := dephyp0 || !maindep;
	if !before then begin
          toclear := hyp::!toclear;
	  rstatus := (hyp,rhyp)::!rstatus
        end
	else begin
	  toclear := hyp::!toclear;
	  ldeps := hyp::!ldeps (* status computed in 2nd phase *)
        end;
	MoveBefore hyp end
      else
	MoveBefore hyp
  in
  let _ = fold_named_context seek_deps env ~init:MoveFirst in
  (* 2nd phase from R to L: get left hyp of [hyp0] and [lhyps] *)
  let compute_lstatus lhyp decl =
    let hyp = NamedDecl.get_id decl in
    if (match hyp0_opt with Some hyp0 -> Id.equal hyp hyp0 | _ -> false) then
      raise (Shunt lhyp);
    if Id.List.mem hyp !ldeps then begin
      lstatus := (hyp,lhyp)::!lstatus;
      lhyp
    end else
      if Id.List.mem hyp !toclear then lhyp else MoveAfter hyp
  in
  try
    let _ =
      fold_named_context_reverse compute_lstatus ~init:MoveLast env in
    raise (Shunt MoveLast) (* ?? FIXME *)
  with Shunt lhyp0 ->
    let lhyp0 = match lhyp0 with
      | MoveLast -> None
      | MoveAfter hyp -> Some hyp
      | _ -> assert false in
    let statuslists = (!lstatus,List.rev !rstatus) in
    let recargdests = AfterFixedPosition (if Option.is_empty hyp0_opt then None else lhyp0) in
    (statuslists, (recargdests,None), !toclear, !decldeps, !avoid, !maindep)

(*
   The general form of an induction principle is the following:

   forall prm1 prm2 ... prmp,                          (induction parameters)
   forall Q1...,(Qi:Ti_1 -> Ti_2 ->...-> Ti_ni),...Qq, (predicates)
   branch1, branch2, ... , branchr,                    (branches of the principle)
   forall (x1:Ti_1) (x2:Ti_2) ... (xni:Ti_ni),         (induction arguments)
   (HI: I prm1..prmp x1...xni)                         (optional main induction arg)
   -> (Qi x1...xni HI        (f prm1...prmp x1...xni)).(conclusion)
                   ^^        ^^^^^^^^^^^^^^^^^^^^^^^^
               optional        optional argument added if
               even if HI    principle generated by functional
             present above   induction, only if HI does not exist
             [indarg]                  [farg]

  HI is not present when the induction principle does not come directly from an
  inductive type (like when it is generated by functional induction for
  example). HI is present otherwise BUT may not appear in the conclusion
  (dependent principle). HI and (f...) cannot be both present.

  Principles taken from functional induction have the final (f...).*)

(* [rel_contexts] and [rel_declaration] actually contain triples, and
   lists are actually in reverse order to fit [compose_prod]. *)
type elim_scheme = {
  elimc: constr with_bindings option;
  elimt: types;
  indref: global_reference option;
  params: Context.Rel.t;      (* (prm1,tprm1);(prm2,tprm2)...(prmp,tprmp) *)
  nparams: int;               (* number of parameters *)
  predicates: Context.Rel.t;  (* (Qq, (Tq_1 -> Tq_2 ->...-> Tq_nq)), (Q1,...) *)
  npredicates: int;           (* Number of predicates *)
  branches: Context.Rel.t;    (* branchr,...,branch1 *)
  nbranches: int;             (* Number of branches *)
  args: Context.Rel.t;        (* (xni, Ti_ni) ... (x1, Ti_1) *)
  nargs: int;                 (* number of arguments *)
  indarg: Context.Rel.Declaration.t option; (* Some (H,I prm1..prmp x1...xni)
                                               if HI is in premisses, None otherwise *)
  concl: types;               (* Qi x1...xni HI (f...), HI and (f...)
			         are optional and mutually exclusive *)
  indarg_in_concl: bool;      (* true if HI appears at the end of conclusion *)
  farg_in_concl: bool;        (* true if (f...) appears at the end of conclusion *)
}

let empty_scheme =
  {
    elimc = None;
    elimt = mkProp;
    indref = None;
    params = [];
    nparams = 0;
    predicates = [];
    npredicates = 0;
    branches = [];
    nbranches = 0;
    args = [];
    nargs = 0;
    indarg = None;
    concl = mkProp;
    indarg_in_concl = false;
    farg_in_concl = false;
  }

let make_base n id =
  if Int.equal n 0 || Int.equal n 1 then id
  else
    (* This extends the name to accept new digits if it already ends with *)
    (* digits *)
    Id.of_string (atompart_of_id (make_ident (Id.to_string id) (Some 0)))

(* Builds two different names from an optional inductive type and a
   number, also deals with a list of names to avoid. If the inductive
   type is None, then hyprecname is IHi where i is a number. *)
let make_up_names n ind_opt cname =
  let is_hyp = String.equal (atompart_of_id cname) "H" in
  let base = Id.to_string (make_base n cname) in
  let ind_prefix = "IH" in
  let base_ind =
    if is_hyp then
      match ind_opt with
	| None -> Id.of_string ind_prefix
	| Some ind_id -> add_prefix ind_prefix (Nametab.basename_of_global ind_id)
    else add_prefix ind_prefix cname in
  let hyprecname = make_base n base_ind in
  let avoid =
    if Int.equal n 1 (* Only one recursive argument *) || Int.equal n 0 then []
    else
      (* Forbid to use cname, cname0, hyprecname and hyprecname0 *)
      (* in order to get names such as f1, f2, ... *)
      let avoid =
        (make_ident (Id.to_string hyprecname) None) ::
        (make_ident (Id.to_string hyprecname) (Some 0)) :: [] in
      if not (String.equal (atompart_of_id cname) "H") then
        (make_ident base (Some 0)) :: (make_ident base None) :: avoid
      else avoid in
  Id.of_string base, hyprecname, avoid

let error_ind_scheme s =
  let s = if not (String.is_empty s) then s^" " else s in
  user_err ~hdr:"Tactics" (str "Cannot recognize " ++ str s ++ str "an induction scheme.")

let glob = Universes.constr_of_global

let coq_eq = lazy (glob (Coqlib.build_coq_eq ()))
let coq_eq_refl = lazy (glob (Coqlib.build_coq_eq_refl ()))

let coq_heq = lazy (Coqlib.coq_constant "mkHEq" ["Logic";"JMeq"] "JMeq")
let coq_heq_refl = lazy (Coqlib.coq_constant "mkHEq" ["Logic";"JMeq"] "JMeq_refl")


let mkEq t x y =
  mkApp (Lazy.force coq_eq, [| t; x; y |])

let mkRefl t x =
  mkApp (Lazy.force coq_eq_refl, [| t; x |])

let mkHEq t x u y =
  mkApp (Lazy.force coq_heq,
	[| t; x; u; y |])

let mkHRefl t x =
  mkApp (Lazy.force coq_heq_refl,
	[| t; x |])

let lift_togethern n l =
  let l', _ =
    List.fold_right
      (fun x (acc, n) ->
	(lift n x :: acc, succ n))
      l ([], n)
  in l'

let lift_list l = List.map (lift 1) l

let ids_of_constr ?(all=false) vars c =
  let rec aux vars c =
    match kind_of_term c with
    | Var id -> Id.Set.add id vars
    | App (f, args) ->
	(match kind_of_term f with
	| Construct ((ind,_),_)
	| Ind (ind,_) ->
            let (mib,mip) = Global.lookup_inductive ind in
	      Array.fold_left_from
		(if all then 0 else mib.Declarations.mind_nparams)
		aux vars args
	| _ -> Term.fold_constr aux vars c)
    | _ -> Term.fold_constr aux vars c
  in aux vars c

let decompose_indapp f args =
  match kind_of_term f with
  | Construct ((ind,_),_)
  | Ind (ind,_) ->
      let (mib,mip) = Global.lookup_inductive ind in
      let first = mib.Declarations.mind_nparams_rec in
      let pars, args = Array.chop first args in
	mkApp (f, pars), args
  | _ -> f, args

let mk_term_eq env sigma ty t ty' t' =
  let sigma = Sigma.to_evar_map sigma in
  if Reductionops.is_conv env sigma ty ty' then
    mkEq ty t t', mkRefl ty' t'
  else
    mkHEq ty t ty' t', mkHRefl ty' t'

let make_abstract_generalize env id typ concl dep ctx body c eqs args refls =
  let open Context.Rel.Declaration in
  Refine.refine { run = begin fun sigma ->
  let eqslen = List.length eqs in
    (* Abstract by the "generalized" hypothesis equality proof if necessary. *)
  let abshypeq, abshypt =
    if dep then
      let eq, refl = mk_term_eq (push_rel_context ctx env) sigma (lift 1 c) (mkRel 1) typ (mkVar id) in
	mkProd (Anonymous, eq, lift 1 concl), [| refl |]
    else concl, [||]
  in
    (* Abstract by equalities *)
  let eqs = lift_togethern 1 eqs in (* lift together and past genarg *)
  let abseqs = it_mkProd_or_LetIn (lift eqslen abshypeq) (List.map (fun x -> LocalAssum (Anonymous, x)) eqs) in
  let decl = match body with
    | None -> LocalAssum (Name id, c)
    | Some body -> LocalDef (Name id, body, c)
  in
    (* Abstract by the "generalized" hypothesis. *)
  let genarg = mkProd_or_LetIn decl abseqs in
    (* Abstract by the extension of the context *)
  let genctyp = it_mkProd_or_LetIn genarg ctx in
    (* The goal will become this product. *)
  let Sigma (genc, sigma, p) = Evarutil.new_evar env sigma ~principal:true genctyp in
    (* Apply the old arguments giving the proper instantiation of the hyp *)
  let instc = mkApp (genc, Array.of_list args) in
    (* Then apply to the original instantiated hyp. *)
  let instc = Option.cata (fun _ -> instc) (mkApp (instc, [| mkVar id |])) body in
    (* Apply the reflexivity proofs on the indices. *)
  let appeqs = mkApp (instc, Array.of_list refls) in
    (* Finally, apply the reflexivity proof for the original hyp, to get a term of type gl again. *)
  Sigma (mkApp (appeqs, abshypt), sigma, p)
  end }

let hyps_of_vars env sign nogen hyps =
  if Id.Set.is_empty hyps then []
  else
    let (_,lh) =
      Context.Named.fold_inside
        (fun (hs,hl) d ->
          let x = NamedDecl.get_id d in
	  if Id.Set.mem x nogen then (hs,hl)
	  else if Id.Set.mem x hs then (hs,x::hl)
	  else
	    let xvars = global_vars_set_of_decl env d in
	      if not (Id.Set.is_empty (Id.Set.diff xvars hs)) then
		(Id.Set.add x hs, x :: hl)
	      else (hs, hl))
        ~init:(hyps,[])
        sign
    in lh

exception Seen

let linear vars args =
  let seen = ref vars in
    try
      Array.iter (fun i ->
	let rels = ids_of_constr ~all:true Id.Set.empty i in
	let seen' =
	  Id.Set.fold (fun id acc ->
	    if Id.Set.mem id acc then raise Seen
	    else Id.Set.add id acc)
	    rels !seen
	in seen := seen')
	args;
      true
    with Seen -> false

let is_defined_variable env id =
  env |> lookup_named id |> is_local_def

let abstract_args gl generalize_vars dep id defined f args =
  let open Context.Rel.Declaration in
  let sigma = ref (Tacmach.project gl) in
  let env = Tacmach.pf_env gl in
  let concl = Tacmach.pf_concl gl in
  let dep = dep || dependent (mkVar id) concl in
  let avoid = ref [] in
  let get_id name =
    let id = fresh_id !avoid (match name with Name n -> n | Anonymous -> Id.of_string "gen_x") gl in
      avoid := id :: !avoid; id
  in
    (* Build application generalized w.r.t. the argument plus the necessary eqs.
       From env |- c : forall G, T and args : G we build
       (T[G'], G' : ctx, env ; G' |- args' : G, eqs := G'_i = G_i, refls : G' = G, vars to generalize)

       eqs are not lifted w.r.t. each other yet. (* will be needed when going to dependent indexes *)
    *)
  let aux (prod, ctx, ctxenv, c, args, eqs, refls, nongenvars, vars, env) arg =
    let name, ty, arity =
      let rel, c = Reductionops.splay_prod_n env !sigma 1 prod in
      let decl = List.hd rel in
      RelDecl.get_name decl, RelDecl.get_type decl, c
    in
    let argty = Tacmach.pf_unsafe_type_of gl arg in
    let sigma', ty = Evarsolve.refresh_universes (Some true) env !sigma ty in
    let () = sigma := sigma' in
    let lenctx = List.length ctx in
    let liftargty = lift lenctx argty in
    let leq = constr_cmp Reduction.CUMUL liftargty ty in
      match kind_of_term arg with
      | Var id when not (is_defined_variable env id) && leq && not (Id.Set.mem id nongenvars) ->
      	  (subst1 arg arity, ctx, ctxenv, mkApp (c, [|arg|]), args, eqs, refls,
      	  Id.Set.add id nongenvars, Id.Set.remove id vars, env)
      | _ ->
	  let name = get_id name in
	  let decl = LocalAssum (Name name, ty) in
	  let ctx = decl :: ctx in
	  let c' = mkApp (lift 1 c, [|mkRel 1|]) in
	  let args = arg :: args in
	  let liftarg = lift (List.length ctx) arg in
	  let eq, refl =
	    if leq then
	      mkEq (lift 1 ty) (mkRel 1) liftarg, mkRefl (lift (-lenctx) ty) arg
	    else
	      mkHEq (lift 1 ty) (mkRel 1) liftargty liftarg, mkHRefl argty arg
	  in
	  let eqs = eq :: lift_list eqs in
	  let refls = refl :: refls in
	  let argvars = ids_of_constr vars arg in
	    (arity, ctx, push_rel decl ctxenv, c', args, eqs, refls,
	    nongenvars, Id.Set.union argvars vars, env)
  in
  let f', args' = decompose_indapp f args in
  let dogen, f', args' =
    let parvars = ids_of_constr ~all:true Id.Set.empty f' in
      if not (linear parvars args') then true, f, args
      else
	match Array.findi (fun i x -> not (isVar x) || is_defined_variable env (destVar x)) args' with
	| None -> false, f', args'
	| Some nonvar ->
	    let before, after = Array.chop nonvar args' in
	      true, mkApp (f', before), after
  in
    if dogen then
      let tyf' = Tacmach.pf_unsafe_type_of gl f' in
      let arity, ctx, ctxenv, c', args, eqs, refls, nogen, vars, env =
	Array.fold_left aux (tyf',[],env,f',[],[],[],Id.Set.empty,Id.Set.empty,env) args'
      in
      let args, refls = List.rev args, List.rev refls in
      let vars =
	if generalize_vars then
	  let nogen = Id.Set.add id nogen in
	    hyps_of_vars (pf_env gl) (pf_hyps gl) nogen vars
	else []
      in
      let body, c' =
	if defined then Some c', Retyping.get_type_of ctxenv !sigma c'
	else None, c'
      in
      let typ = Tacmach.pf_get_hyp_typ gl id in
      let tac = make_abstract_generalize (pf_env gl) id typ concl dep ctx body c' eqs args refls in
      let tac = Proofview.Unsafe.tclEVARS !sigma <*> tac in
	Some (tac, dep, succ (List.length ctx), vars)
    else None

let abstract_generalize ?(generalize_vars=true) ?(force_dep=false) id =
  let open Context.Named.Declaration in
  Proofview.Goal.nf_enter { enter = begin fun gl ->
  Coqlib.check_required_library Coqlib.jmeq_module_name;
  let (f, args, def, id, oldid) =
    let oldid = Tacmach.New.pf_get_new_id id gl in
      match Tacmach.New.pf_get_hyp id gl with
      | LocalAssum (_,t) -> let f, args = decompose_app t in
	        (f, args, false, id, oldid)
      | LocalDef (_,t,_) ->
	  let f, args = decompose_app t in
	  (f, args, true, id, oldid)
  in
  if List.is_empty args then Proofview.tclUNIT ()
  else
    let args = Array.of_list args in
    let newc = Tacmach.New.of_old (fun gl -> abstract_args gl generalize_vars force_dep id def f args) gl in
      match newc with
      | None -> Proofview.tclUNIT ()
      | Some (tac, dep, n, vars) ->
	  let tac =
	    if dep then
              Tacticals.New.tclTHENLIST [
                tac;
		 rename_hyp [(id, oldid)]; Tacticals.New.tclDO n intro;
		 generalize_dep ~with_let:true (mkVar oldid)]
            else Tacticals.New.tclTHENLIST [
                    tac;
		    clear [id];
		    Tacticals.New.tclDO n intro]
	  in
	    if List.is_empty vars then tac
	    else Tacticals.New.tclTHEN tac
              (Tacticals.New.tclFIRST
                [revert vars ;
		 Tacticals.New.tclMAP (fun id ->
		      Tacticals.New.tclTRY (generalize_dep ~with_let:true (mkVar id))) vars])
  end }

let rec compare_upto_variables x y =
  if (isVar x || isRel x) && (isVar y || isRel y) then true
  else compare_constr compare_upto_variables x y

let specialize_eqs id gl =
  let open Context.Rel.Declaration in
  let env = Tacmach.pf_env gl in
  let ty = Tacmach.pf_get_hyp_typ gl id in
  let evars = ref (project gl) in
  let unif env evars c1 c2 =
    compare_upto_variables c1 c2 && Evarconv.e_conv env evars c1 c2
  in
  let rec aux in_eqs ctx acc ty =
    match kind_of_term ty with
    | Prod (na, t, b) ->
	(match kind_of_term t with
	| App (eq, [| eqty; x; y |]) when Term.eq_constr (Lazy.force coq_eq) eq ->
	    let c = if noccur_between 1 (List.length ctx) x then y else x in
	    let pt = mkApp (Lazy.force coq_eq, [| eqty; c; c |]) in
	    let p = mkApp (Lazy.force coq_eq_refl, [| eqty; c |]) in
	      if unif (push_rel_context ctx env) evars pt t then
		aux true ctx (mkApp (acc, [| p |])) (subst1 p b)
	      else acc, in_eqs, ctx, ty
	| App (heq, [| eqty; x; eqty'; y |]) when Term.eq_constr heq (Lazy.force coq_heq) ->
	    let eqt, c = if noccur_between 1 (List.length ctx) x then eqty', y else eqty, x in
	    let pt = mkApp (Lazy.force coq_heq, [| eqt; c; eqt; c |]) in
	    let p = mkApp (Lazy.force coq_heq_refl, [| eqt; c |]) in
	      if unif (push_rel_context ctx env) evars pt t then
		aux true ctx (mkApp (acc, [| p |])) (subst1 p b)
	      else acc, in_eqs, ctx, ty
	| _ ->
	    if in_eqs then acc, in_eqs, ctx, ty
	    else
	      let e = e_new_evar (push_rel_context ctx env) evars t in
		aux false (LocalDef (na,e,t) :: ctx) (mkApp (lift 1 acc, [| mkRel 1 |])) b)
    | t -> acc, in_eqs, ctx, ty
  in
  let acc, worked, ctx, ty = aux false [] (mkVar id) ty in
  let ctx' = nf_rel_context_evar !evars ctx in
  let ctx'' = List.map (function
    | LocalDef (n,k,t) when isEvar k -> LocalAssum (n,t)
    | decl -> decl) ctx'
  in
  let ty' = it_mkProd_or_LetIn ty ctx'' in
  let acc' = it_mkLambda_or_LetIn acc ctx'' in
  let ty' = Tacred.whd_simpl env !evars ty'
  and acc' = Tacred.whd_simpl env !evars acc' in
  let ty' = Evarutil.nf_evar !evars ty' in
    if worked then
      tclTHENFIRST (Tacmach.internal_cut true id ty')
	(Proofview.V82.of_tactic (exact_no_check ((* refresh_universes_strict *) acc'))) gl
    else tclFAIL 0 (str "Nothing to do in hypothesis " ++ pr_id id) gl


let specialize_eqs id = Proofview.Goal.nf_enter { enter = begin fun gl ->
  let msg = str "Specialization not allowed on dependent hypotheses" in
  Proofview.tclOR (clear [id])
    (fun _ -> Tacticals.New.tclZEROMSG msg) >>= fun () ->
    Proofview.V82.tactic (specialize_eqs id)
end }

let occur_rel n c =
  let res = not (noccurn n c) in
  res

(* This function splits the products of the induction scheme [elimt] into four
   parts:
   - branches, easily detectable (they are not referred by rels in the subterm)
   - what was found before branches (acc1) that is: parameters and predicates
   - what was found after branches (acc3) that is: args and indarg if any
   if there is no branch, we try to fill in acc3 with args/indargs.
   We also return the conclusion.
*)
let decompose_paramspred_branch_args elimt =
  let open Context.Rel.Declaration in
  let rec cut_noccur elimt acc2 =
    match kind_of_term elimt with
      | Prod(nme,tpe,elimt') ->
	  let hd_tpe,_ = decompose_app ((strip_prod_assum tpe)) in
	  if not (occur_rel 1 elimt') && isRel hd_tpe
	  then cut_noccur elimt' (LocalAssum (nme,tpe)::acc2)
	  else let acc3,ccl = decompose_prod_assum elimt in acc2 , acc3 , ccl
      | App(_, _) | Rel _ -> acc2 , [] , elimt
      | _ -> error_ind_scheme "" in
  let rec cut_occur elimt acc1 =
    match kind_of_term elimt with
      | Prod(nme,tpe,c) when occur_rel 1 c -> cut_occur c (LocalAssum (nme,tpe)::acc1)
      | Prod(nme,tpe,c) -> let acc2,acc3,ccl = cut_noccur elimt [] in acc1,acc2,acc3,ccl
      | App(_, _) | Rel _ -> acc1,[],[],elimt
      | _ -> error_ind_scheme "" in
  let acc1, acc2 , acc3, ccl = cut_occur elimt [] in
  (* Particular treatment when dealing with a dependent empty type elim scheme:
     if there is no branch, then acc1 contains all hyps which is wrong (acc1
     should contain parameters and predicate only). This happens for an empty
     type (See for example Empty_set_ind, as False would actually be ok). Then
     we must find the predicate of the conclusion to separate params_pred from
     args. We suppose there is only one predicate here. *)
  match acc2 with
  | [] ->
    let hyps,ccl = decompose_prod_assum elimt in
    let hd_ccl_pred,_ = decompose_app ccl in
    begin match kind_of_term hd_ccl_pred with
      | Rel i  -> let acc3,acc1 = List.chop (i-1) hyps in acc1 , [] , acc3 , ccl
      | _ -> error_ind_scheme ""
    end
  | _ -> acc1, acc2 , acc3, ccl


let exchange_hd_app subst_hd t =
  let hd,args= decompose_app t in mkApp (subst_hd,Array.of_list args)

(* Builds an elim_scheme from its type and calling form (const+binding). We
   first separate branches.  We obtain branches, hyps before (params + preds),
   hyps after (args <+ indarg if present>) and conclusion.  Then we proceed as
   follows:

   - separate parameters and predicates in params_preds. For that we build:
 forall (x1:Ti_1)(xni:Ti_ni) (HI:I prm1..prmp x1...xni), DUMMY x1...xni HI/farg
                             ^^^^^^^^^^^^^^^^^^^^^^^^^                  ^^^^^^^
                                       optional                           opt
     Free rels appearing in this term are parameters (branches should not
     appear, and the only predicate would have been Qi but we replaced it by
     DUMMY). We guess this heuristic catches all params.  TODO: generalize to
     the case where args are merged with branches (?) and/or where several
     predicates are cited in the conclusion.

   - finish to fill in the elim_scheme: indarg/farg/args and finally indref. *)
let compute_elim_sig ?elimc elimt =
  let open Context.Rel.Declaration in
  let params_preds,branches,args_indargs,conclusion =
    decompose_paramspred_branch_args elimt in

  let ccl = exchange_hd_app (mkVar (Id.of_string "__QI_DUMMY__")) conclusion in
  let concl_with_args = it_mkProd_or_LetIn ccl args_indargs in
  let nparams = Int.Set.cardinal (free_rels concl_with_args) in
  let preds,params = List.chop (List.length params_preds - nparams) params_preds in

  (* A first approximation, further analysis will tweak it *)
  let res = ref { empty_scheme with
    (* This fields are ok: *)
    elimc = elimc; elimt = elimt; concl = conclusion;
    predicates = preds; npredicates = List.length preds;
    branches = branches; nbranches = List.length branches;
    farg_in_concl = isApp ccl && isApp (last_arg ccl);
    params = params; nparams = nparams;
    (* all other fields are unsure at this point. Including these:*)
    args = args_indargs; nargs = List.length args_indargs; } in
  try
    (* Order of tests below is important. Each of them exits if successful. *)
    (* 1- First see if (f x...) is in the conclusion. *)
    if !res.farg_in_concl
    then begin
      res := { !res with
	indarg = None;
	indarg_in_concl = false; farg_in_concl = true };
      raise Exit
    end;
    (* 2- If no args_indargs (=!res.nargs at this point) then no indarg *)
    if Int.equal !res.nargs 0 then raise Exit;
    (* 3- Look at last arg: is it the indarg? *)
    ignore (
      match List.hd args_indargs with
	| LocalDef (hiname,_,hi) -> error_ind_scheme ""
	| LocalAssum (hiname,hi) ->
	    let hi_ind, hi_args = decompose_app hi in
	    let hi_is_ind = (* hi est d'un type globalisable *)
	      match kind_of_term hi_ind with
		| Ind (mind,_)  -> true
		| Var _ -> true
		| Const _ -> true
		| Construct _ -> true
		| _ -> false in
	    let hi_args_enough = (* hi a le bon nbre d'arguments *)
	      Int.equal (List.length hi_args) (List.length params + !res.nargs -1) in
	    (* FIXME: Ces deux tests ne sont pas suffisants. *)
	    if not (hi_is_ind && hi_args_enough) then raise Exit (* No indarg *)
	    else (* Last arg is the indarg *)
	      res := {!res with
		indarg = Some (List.hd !res.args);
		indarg_in_concl = occur_rel 1 ccl;
		args = List.tl !res.args; nargs = !res.nargs - 1;
	      };
	    raise Exit);
    raise Exit(* exit anyway *)
  with Exit -> (* Ending by computing indref: *)
    match !res.indarg with
      | None -> !res (* No indref *)
      | Some (LocalDef _) -> error_ind_scheme ""
      | Some (LocalAssum (_,ind)) ->
	  let indhd,indargs = decompose_app ind in
	  try {!res with indref = Some (global_of_constr indhd) }
	  with e when CErrors.noncritical e ->
            error "Cannot find the inductive type of the inductive scheme."

let compute_scheme_signature scheme names_info ind_type_guess =
  let open Context.Rel.Declaration in
  let f,l = decompose_app scheme.concl in
  (* Vérifier que les arguments de Qi sont bien les xi. *)
  let cond, check_concl =
    match scheme.indarg with
      | Some (LocalDef _) ->
	  error "Strange letin, cannot recognize an induction scheme."
      | None -> (* Non standard scheme *)
	  let cond hd = Term.eq_constr hd ind_type_guess && not scheme.farg_in_concl
	  in (cond, fun _ _ -> ())
      | Some (LocalAssum (_,ind)) -> (* Standard scheme from an inductive type *)
	  let indhd,indargs = decompose_app ind in
	  let cond hd = Term.eq_constr hd indhd in
	  let check_concl is_pred p =
	    (* Check again conclusion *)
	    let ccl_arg_ok = is_pred (p + scheme.nargs + 1) f == IndArg in
	    let ind_is_ok =
	      List.equal Term.eq_constr
		(List.lastn scheme.nargs indargs)
		(Context.Rel.to_extended_list 0 scheme.args) in
	    if not (ccl_arg_ok && ind_is_ok) then
	      error_ind_scheme "the conclusion of"
	  in (cond, check_concl)
  in
  let is_pred n c =
    let hd = fst (decompose_app c) in
    match kind_of_term hd with
      | Rel q when n < q && q <= n+scheme.npredicates -> IndArg
      | _ when cond hd -> RecArg
      | _ -> OtherArg
  in
  let rec check_branch p c =
    match kind_of_term c with
      | Prod (_,t,c) ->
	(is_pred p t, true, dependent (mkRel 1) c) :: check_branch (p+1) c
      | LetIn (_,_,_,c) ->
	(OtherArg, false, dependent (mkRel 1) c) :: check_branch (p+1) c
      | _ when is_pred p c == IndArg -> []
      | _ -> raise Exit
  in
  let rec find_branches p lbrch =
    match lbrch with
      | LocalAssum (_,t) :: brs ->
	(try
	   let lchck_brch = check_branch p t in
	   let n = List.fold_left
	     (fun n (b,_,_) -> if b == RecArg then n+1 else n) 0 lchck_brch in
	   let recvarname, hyprecname, avoid =
	     make_up_names n scheme.indref names_info in
	   let namesign =
	     List.map (fun (b,is_assum,dep) ->
	       (b,is_assum,dep,if b == IndArg then hyprecname else recvarname))
	       lchck_brch in
	   (avoid,namesign) :: find_branches (p+1) brs
	 with Exit-> error_ind_scheme "the branches of")
      | LocalDef _ :: _ -> error_ind_scheme "the branches of"
      | [] -> check_concl is_pred p; []
  in
  Array.of_list (find_branches 0 (List.rev scheme.branches))

(* Check that the elimination scheme has a form similar to the
   elimination schemes built by Coq. Schemes may have the standard
   form computed from an inductive type OR (feb. 2006) a non standard
   form. That is: with no main induction argument and with an optional
   extra final argument of the form (f x y ...) in the conclusion. In
   the non standard case, naming of generated hypos is slightly
   different. *)
let compute_elim_signature (evd,(elimc,elimt),ind_type_guess) names_info =
  let scheme = compute_elim_sig ~elimc:elimc elimt in
    evd, (compute_scheme_signature scheme names_info ind_type_guess, scheme)

let guess_elim isrec dep s hyp0 gl =
  let tmptyp0 =	Tacmach.New.pf_get_hyp_typ hyp0 gl in
  let mind,_ = Tacmach.New.pf_reduce_to_quantified_ind gl tmptyp0 in
  let evd, elimc =
    if isrec && not (is_nonrec (fst mind)) then find_ind_eliminator (fst mind) s gl
    else
      let env = Tacmach.New.pf_env gl in
      let sigma = Sigma.Unsafe.of_evar_map (Tacmach.New.project gl) in
      if use_dependent_propositions_elimination () && dep
      then
        let Sigma (ind, sigma, _) = build_case_analysis_scheme env sigma mind true s in
        (Sigma.to_evar_map sigma, ind)
      else
        let Sigma (ind, sigma, _) = build_case_analysis_scheme_default env sigma mind s in
        (Sigma.to_evar_map sigma, ind)
  in
  let elimt = Tacmach.New.pf_unsafe_type_of gl elimc in
    evd, ((elimc, NoBindings), elimt), mkIndU mind

let given_elim hyp0 (elimc,lbind as e) gl =
  let tmptyp0 = Tacmach.New.pf_get_hyp_typ hyp0 gl in
  let ind_type_guess,_ = decompose_app ((strip_prod tmptyp0)) in
  Tacmach.New.project gl, (e, Tacmach.New.pf_unsafe_type_of gl elimc), ind_type_guess

type scheme_signature =
    (Id.t list * (elim_arg_kind * bool * bool * Id.t) list) array

type eliminator_source =
  | ElimUsing of (eliminator * types) * scheme_signature
  | ElimOver of bool * Id.t

let find_induction_type isrec elim hyp0 gl =
  let scheme,elim =
    match elim with
    | None ->
       let sort = Tacticals.New.elimination_sort_of_goal gl in
       let _, (elimc,elimt),_ = 
	 guess_elim isrec (* dummy: *) true sort hyp0 gl in
	let scheme = compute_elim_sig ~elimc elimt in
	(* We drop the scheme waiting to know if it is dependent *)
	scheme, ElimOver (isrec,hyp0)
    | Some e ->
	let evd, (elimc,elimt),ind_guess = given_elim hyp0 e gl in
	let scheme = compute_elim_sig ~elimc elimt in
	if Option.is_empty scheme.indarg then error "Cannot find induction type";
	let indsign = compute_scheme_signature scheme hyp0 ind_guess in
	let elim = ({elimindex = Some(-1); elimbody = elimc; elimrename = None},elimt) in
	scheme, ElimUsing (elim,indsign)
  in
  match scheme.indref with
  | None -> error_ind_scheme ""
  | Some ref -> ref, scheme.nparams, elim

let get_elim_signature elim hyp0 gl =
  compute_elim_signature (given_elim hyp0 elim gl) hyp0

let is_functional_induction elimc gl =
  let scheme = compute_elim_sig ~elimc (Tacmach.New.pf_unsafe_type_of gl (fst elimc)) in
  (* The test is not safe: with non-functional induction on non-standard
     induction scheme, this may fail *)
  Option.is_empty scheme.indarg

(* Wait the last moment to guess the eliminator so as to know if we
   need a dependent one or not *)

let get_eliminator elim dep s gl =
  match elim with
  | ElimUsing (elim,indsign) ->
      Tacmach.New.project gl, (* bugged, should be computed *) true, elim, indsign
  | ElimOver (isrec,id) ->
      let evd, (elimc,elimt),_ as elims = guess_elim isrec dep s id gl in
      let _, (l, s) = compute_elim_signature elims id in
      let branchlengthes = List.map (fun d -> assert (RelDecl.is_local_assum d); pi1 (decompose_prod_letin (RelDecl.get_type d)))
                                    (List.rev s.branches)
      in
      evd, isrec, ({elimindex = None; elimbody = elimc; elimrename = Some (isrec,Array.of_list branchlengthes)}, elimt), l

(* Instantiate all meta variables of elimclause using lid, some elts
   of lid are parameters (first ones), the other are
   arguments. Returns the clause obtained.  *)
let recolle_clenv i params args elimclause gl =
  let _,arr = destApp elimclause.templval.rebus in
  let lindmv =
    Array.map
      (fun x ->
	match kind_of_term x with
	  | Meta mv -> mv
	  | _  -> user_err ~hdr:"elimination_clause"
              (str "The type of the elimination clause is not well-formed."))
      arr in
  let k = match i with -1 -> Array.length lindmv - List.length args | _ -> i in
  (* parameters correspond to first elts of lid. *)
  let clauses_params =
    List.map_i (fun i id -> mkVar id , pf_get_hyp_typ id gl, lindmv.(i))
      0 params in
  let clauses_args =
    List.map_i (fun i id -> mkVar id , pf_get_hyp_typ id gl, lindmv.(k+i))
      0 args in
  let clauses = clauses_params@clauses_args in
  (* iteration of clenv_fchain with all infos we have. *)
  List.fold_right
    (fun e acc ->
      let x,y,i = e in
      (* from_n (Some 0) means that x should be taken "as is" without
         trying to unify (which would lead to trying to apply it to
         evars if y is a product). *)
      let indclause  = Tacmach.New.of_old (fun gl -> mk_clenv_from_n gl (Some 0) (x,y)) gl in
      let elimclause' = clenv_fchain ~with_univs:false i acc indclause in
      elimclause')
    (List.rev clauses)
    elimclause

(* Unification of the goal and the principle applied to meta variables:
   (elimc ?i ?j ?k...?l). This solves partly meta variables (and may
    produce new ones). Then refine with the resulting term with holes.
*)
let induction_tac with_evars params indvars elim =
  Proofview.Goal.nf_enter { enter = begin fun gl ->
  let ({elimindex=i;elimbody=(elimc,lbindelimc);elimrename=rename},elimt) = elim in
  let i = match i with None -> index_of_ind_arg elimt | Some i -> i in
  (* elimclause contains this: (elimc ?i ?j ?k...?l) *)
  let elimc = contract_letin_in_lam_header elimc in
  let elimc = mkCast (elimc, DEFAULTcast, elimt) in
  let elimclause = pf_apply make_clenv_binding gl (elimc,elimt) lbindelimc in
  (* elimclause' is built from elimclause by instanciating all args and params. *)
  let elimclause' = recolle_clenv i params indvars elimclause gl in
  (* one last resolution (useless?) *)
  let resolved = Tacmach.New.of_old (clenv_unique_resolver ~flags:(elim_flags ()) elimclause') gl in
  enforce_prop_bound_names rename (Clenvtac.clenv_refine with_evars resolved)
  end }

(* Apply induction "in place" taking into account dependent
   hypotheses from the context, replacing the main hypothesis on which
   induction applies with the induction hypotheses *)

let apply_induction_in_context with_evars hyp0 inhyps elim indvars names induct_tac =
  Proofview.Goal.s_enter { s_enter = begin fun gl ->
    let sigma = Proofview.Goal.sigma gl in
    let env = Proofview.Goal.env gl in
    let sigma = Sigma.to_evar_map sigma in
    let concl = Tacmach.New.pf_nf_concl gl in
    let statuslists,lhyp0,toclear,deps,avoid,dep_in_hyps = cook_sign hyp0 inhyps indvars env in
    let dep_in_concl = Option.cata (fun id -> occur_var env id concl) false hyp0 in
    let dep = dep_in_hyps || dep_in_concl in
    let tmpcl = it_mkNamedProd_or_LetIn concl deps in
    let s = Retyping.get_sort_family_of env sigma tmpcl in
    let deps_cstr =
      List.fold_left
        (fun a decl -> if NamedDecl.is_local_assum decl then (mkVar (NamedDecl.get_id decl))::a else a) [] deps in
    let (sigma, isrec, elim, indsign) = get_eliminator elim dep s (Proofview.Goal.assume gl) in
    let branchletsigns =
      let f (_,is_not_let,_,_) = is_not_let in
      Array.map (fun (_,l) -> List.map f l) indsign in
    let names = compute_induction_names branchletsigns names in
    let tac =
    (if isrec then Tacticals.New.tclTHENFIRSTn else Tacticals.New.tclTHENLASTn)
      (Tacticals.New.tclTHENLIST [
        (* Generalize dependent hyps (but not args) *)
        if deps = [] then Proofview.tclUNIT () else apply_type tmpcl deps_cstr;
        (* side-conditions in elim (resp case) schemes come last (resp first) *)
        induct_tac elim;
        Tacticals.New.tclMAP expand_hyp toclear;
      ])
      (Array.map2
         (induct_discharge with_evars lhyp0 avoid
            (re_intro_dependent_hypotheses statuslists))
         indsign names)
    in
    Sigma.Unsafe.of_pair (tac, sigma)
  end }

let induction_with_atomization_of_ind_arg isrec with_evars elim names hyp0 inhyps =
  Proofview.Goal.enter { enter = begin fun gl ->
  let elim_info = find_induction_type isrec elim hyp0 (Proofview.Goal.assume gl) in
  atomize_param_of_ind_then elim_info hyp0 (fun indvars ->
    apply_induction_in_context with_evars (Some hyp0) inhyps (pi3 elim_info) indvars names
      (fun elim -> induction_tac with_evars [] [hyp0] elim))
  end }

let msg_not_right_number_induction_arguments scheme =
  str"Not the right number of induction arguments (expected " ++
  pr_enum (fun x -> x) [
    if scheme.farg_in_concl then str "the function name" else mt();
    if scheme.nparams != 0 then int scheme.nparams ++ str (String.plural scheme.nparams " parameter") else mt ();
    if scheme.nargs != 0 then int scheme.nargs ++ str (String.plural scheme.nargs " argument") else mt ()] ++ str ")."

(* Induction on a list of induction arguments. Analyze the elim
   scheme (which is mandatory for multiple ind args), check that all
   parameters and arguments are given (mandatory too).
   Main differences with induction_from_context is that there is no
   main induction argument. On the other hand, all args and params
   must be given, so we help a bit the unifier by making the "pattern"
   by hand before calling induction_tac *)
let induction_without_atomization isrec with_evars elim names lid =
  Proofview.Goal.nf_enter { enter = begin fun gl ->
  let sigma, (indsign,scheme) = get_elim_signature elim (List.hd lid) gl in
  let nargs_indarg_farg =
    scheme.nargs + (if scheme.farg_in_concl then 1 else 0) in
  if not (Int.equal (List.length lid) (scheme.nparams + nargs_indarg_farg))
  then
    Tacticals.New.tclZEROMSG (msg_not_right_number_induction_arguments scheme)
  else
  let indvars,lid_params = List.chop nargs_indarg_farg lid in
  (* terms to patternify we must patternify indarg or farg if present in concl *)
  let realindvars = List.rev (if scheme.farg_in_concl then List.tl indvars else indvars) in
  let lidcstr = List.map mkVar (List.rev indvars) in
  let params = List.rev lid_params in
  let indvars =
    (* Temporary hack for compatibility, while waiting for better
       analysis of the form of induction schemes: a scheme like
       gt_wf_rec was taken as a functional scheme with no parameters,
       but by chance, because of the addition of at least hyp0 for
       cook_sign, it behaved as if there was a real induction arg. *)
    if indvars = [] then [List.hd lid_params] else indvars in
  let induct_tac elim = Tacticals.New.tclTHENLIST [
    (* pattern to make the predicate appear. *)
    reduce (Pattern (List.map inj_with_occurrences lidcstr)) onConcl;
    (* Induction by "refine (indscheme ?i ?j ?k...)" + resolution of all
       possible holes using arguments given by the user (but the
       functional one). *)
    (* FIXME: Tester ca avec un principe dependant et non-dependant *)
    induction_tac with_evars params realindvars elim;
  ] in
  let elim = ElimUsing (({elimindex = Some (-1); elimbody = Option.get scheme.elimc; elimrename = None}, scheme.elimt), indsign) in
  apply_induction_in_context with_evars None [] elim indvars names induct_tac
  end }

(* assume that no occurrences are selected *)
let clear_unselected_context id inhyps cls =
  Proofview.Goal.nf_enter { enter = begin fun gl ->
  if occur_var (Tacmach.New.pf_env gl) id (Tacmach.New.pf_concl gl) &&
    cls.concl_occs == NoOccurrences
  then user_err 
    (str "Conclusion must be mentioned: it depends on " ++ pr_id id
     ++ str ".");
  match cls.onhyps with
  | Some hyps ->
      let to_erase d =
        let id' = NamedDecl.get_id d in
	if Id.List.mem id' inhyps then (* if selected, do not erase *) None
	else
	  (* erase if not selected and dependent on id or selected hyps *)
	  let test id = occur_var_in_decl (Tacmach.New.pf_env gl) id d in
	  if List.exists test (id::inhyps) then Some id' else None in
      let ids = List.map_filter to_erase (Proofview.Goal.hyps gl) in
      clear ids
  | None -> Proofview.tclUNIT ()
  end }

let use_bindings env sigma elim must_be_closed (c,lbind) typ =
  let sigma = Sigma.to_evar_map sigma in
  let typ =
    if elim == None then
      (* w/o an scheme, the term has to be applied at least until
         obtaining an inductive type (even though the arity might be
         known only by pattern-matching, as in the case of a term of
         the form "nat_rect ?A ?o ?s n", with ?A to be inferred by
         matching. *)
      let sign,t = splay_prod env sigma typ in it_mkProd t sign
    else
      (* Otherwise, we exclude the case of an induction argument in an
         explicitly functional type. Henceforth, we can complete the
         pattern until it has as type an atomic type (even though this
         atomic type can hide a functional type, for which the "using"
         clause has a scheme). *)
      typ in
  let rec find_clause typ =
    try
      let indclause = make_clenv_binding env sigma (c,typ) lbind in
      if must_be_closed && occur_meta (clenv_value indclause) then
        error "Need a fully applied argument.";
      (* We lose the possibility of coercions in with-bindings *)
      let (sigma, c) = pose_all_metas_as_evars env indclause.evd (clenv_value indclause) in
      Sigma.Unsafe.of_pair (c, sigma)
    with e when catchable_exception e ->
    try find_clause (try_red_product env sigma typ)
    with Redelimination -> raise e in
  find_clause typ

let check_expected_type env sigma (elimc,bl) elimt =
  (* Compute the expected template type of the term in case a using
     clause is given *)
  let sign,_ = splay_prod env sigma elimt in
  let n = List.length sign in
  if n == 0 then error "Scheme cannot be applied.";
  let sigma,cl = make_evar_clause env sigma ~len:(n - 1) elimt in
  let sigma = solve_evar_clause env sigma true cl bl in
  let (_,u,_) = destProd cl.cl_concl in
  fun t -> Evarconv.e_cumul env (ref sigma) t u

let check_enough_applied env sigma elim =
  let sigma = Sigma.to_evar_map sigma in
  (* A heuristic to decide whether the induction arg is enough applied *)
  match elim with
  | None ->
      (* No eliminator given *)
      fun u ->
      let t,_ = decompose_app (whd_all env sigma u) in isInd t
  | Some elimc ->
      let elimt = Retyping.get_type_of env sigma (fst elimc) in
      let scheme = compute_elim_sig ~elimc elimt in
      match scheme.indref with
      | None ->
         (* in the absence of information, do not assume it may be
            partially applied *)
          fun _ -> true
      | Some _ ->
          (* Last argument is supposed to be the induction argument *)
          check_expected_type env sigma elimc elimt

let guard_no_unifiable = Proofview.guard_no_unifiable >>= function
| None -> Proofview.tclUNIT ()
| Some l -> Proofview.tclZERO (RefinerError (UnresolvedBindings l))

let pose_induction_arg_then isrec with_evars (is_arg_pure_hyp,from_prefix) elim
     id ((pending,(c0,lbind)),(eqname,names)) t0 inhyps cls tac =
  Proofview.Goal.s_enter { s_enter = begin fun gl ->
  let sigma = Proofview.Goal.sigma gl in
  let env = Proofview.Goal.env gl in
  let ccl = Proofview.Goal.raw_concl gl in
  let store = Proofview.Goal.extra gl in
  let check = check_enough_applied env sigma elim in
  let Sigma (c, sigma', p) = use_bindings env sigma elim false (c0,lbind) t0 in
  let abs = AbstractPattern (from_prefix,check,Name id,(pending,c),cls,false) in
  let (id,sign,_,lastlhyp,ccl,res) = make_abstraction env sigma' ccl abs in
  match res with
  | None ->
      (* pattern not found *)
      let with_eq = Option.map (fun eq -> (false,eq)) eqname in
      (* we restart using bindings after having tried type-class
         resolution etc. on the term given by the user *)
      let flags = tactic_infer_flags (with_evars && (* do not give a success semantics to edestruct on an open term yet *) false) in
      let Sigma (c0, sigma, q) = finish_evar_resolution ~flags env sigma (pending,c0) in
      let tac =
      (if isrec then
          (* Historically, induction has side conditions last *)
          Tacticals.New.tclTHENFIRST
       else
          (* and destruct has side conditions first *)
          Tacticals.New.tclTHENLAST)
      (Tacticals.New.tclTHENLIST [
        Refine.refine ~unsafe:true { run = begin fun sigma ->
          let b = not with_evars && with_eq != None in
          let Sigma (c, sigma, p) = use_bindings env sigma elim b (c0,lbind) t0 in
          let t = Retyping.get_type_of env (Sigma.to_evar_map sigma) c in
          let Sigma (ans, sigma, q) = mkletin_goal env sigma store with_eq false (id,lastlhyp,ccl,c) (Some t) in
          Sigma (ans, sigma, p +> q)
        end };
        if with_evars then Proofview.shelve_unifiable else guard_no_unifiable;
        if is_arg_pure_hyp
        then Tacticals.New.tclTRY (clear [destVar c0])
        else Proofview.tclUNIT ();
        if isrec then Proofview.cycle (-1) else Proofview.tclUNIT ()
      ])
      tac
      in
      Sigma (tac, sigma, q)

  | Some (Sigma (c, sigma', q)) ->
      (* pattern found *)
      let with_eq = Option.map (fun eq -> (false,eq)) eqname in
      (* TODO: if ind has predicate parameters, use JMeq instead of eq *)
      let env = reset_with_named_context sign env in
      let tac =
      Tacticals.New.tclTHENLIST [
        Refine.refine ~unsafe:true { run = begin fun sigma ->
          mkletin_goal env sigma store with_eq true (id,lastlhyp,ccl,c) None
        end };
        tac
      ]
      in
      Sigma (tac, sigma', p +> q)
  end }

let has_generic_occurrences_but_goal cls id env ccl =
  clause_with_generic_context_selection cls &&
  (* TODO: whd_evar of goal *)
  (cls.concl_occs != NoOccurrences || not (occur_var env id ccl))

let induction_gen clear_flag isrec with_evars elim
    ((_pending,(c,lbind)),(eqname,names) as arg) cls =
  let inhyps = match cls with
  | Some {onhyps=Some hyps} -> List.map (fun ((_,id),_) -> id) hyps
  | _ -> [] in
  Proofview.Goal.enter { enter = begin fun gl ->
  let env = Proofview.Goal.env gl in
  let sigma = Proofview.Goal.sigma gl in
  let ccl = Proofview.Goal.raw_concl gl in
  let cls = Option.default allHypsAndConcl cls in
  let t = typ_of env sigma c in
  let is_arg_pure_hyp =
    isVar c && not (mem_named_context (destVar c) (Global.named_context()))
    && lbind == NoBindings && not with_evars && Option.is_empty eqname
    && clear_flag == None
    && has_generic_occurrences_but_goal cls (destVar c) env ccl in
  let enough_applied = check_enough_applied env sigma elim t in
  if is_arg_pure_hyp && enough_applied then
    (* First case: induction on a variable already in an inductive type and
       with maximal abstraction over the variable.
       This is a situation where the induction argument is a
       clearable variable of the goal w/o occurrence selection
       and w/o equality kept: no need to generalize *)
    let id = destVar c in
    Tacticals.New.tclTHEN
      (clear_unselected_context id inhyps cls)
      (induction_with_atomization_of_ind_arg
         isrec with_evars elim names id inhyps)
  else
  (* Otherwise, we look for the pattern, possibly adding missing arguments and
     declaring the induction argument as a new local variable *)
    let id =
    (* Type not the right one if partially applied but anyway for internal use*)
      let x = id_of_name_using_hdchar (Global.env()) t Anonymous in
      new_fresh_id [] x gl in
    let info_arg = (is_arg_pure_hyp, not enough_applied) in
    pose_induction_arg_then
      isrec with_evars info_arg elim id arg t inhyps cls
    (induction_with_atomization_of_ind_arg
       isrec with_evars elim names id inhyps)
  end }

(* Induction on a list of arguments. First make induction arguments
   atomic (using letins), then do induction. The specificity here is
   that all arguments and parameters of the scheme are given
   (mandatory for the moment), so we don't need to deal with
    parameters of the inductive type as in induction_gen. *)
let induction_gen_l isrec with_evars elim names lc =
  let newlc = ref [] in
  let lc = List.map (function
    | (c,None) -> c
    | (c,Some(loc,eqname)) ->
      user_err ~loc  (str "Do not know what to do with " ++
                         Miscprint.pr_intro_pattern_naming eqname)) lc in
  let rec atomize_list l =
    match l with
      | [] -> Proofview.tclUNIT ()
      | c::l' ->
	  match kind_of_term c with
	    | Var id when not (mem_named_context id (Global.named_context()))
		&& not with_evars ->
		let _ = newlc:= id::!newlc in
		atomize_list l'

	    | _ ->
                Proofview.Goal.enter { enter = begin fun gl ->
                let type_of = Tacmach.New.pf_unsafe_type_of gl in
                let x =
		  id_of_name_using_hdchar (Global.env()) (type_of c) Anonymous in

                let id = new_fresh_id [] x gl in
		let newl' = List.map (replace_term c (mkVar id)) l' in
		let _ = newlc:=id::!newlc in
		Tacticals.New.tclTHEN
		  (letin_tac None (Name id) c None allHypsAndConcl)
		  (atomize_list newl')
                end } in
  Tacticals.New.tclTHENLIST
    [
      (atomize_list lc);
      (Proofview.tclUNIT () >>= fun () -> (* ensure newlc has been computed *)
	induction_without_atomization isrec with_evars elim names !newlc)
    ]

(* Induction either over a term, over a quantified premisse, or over
   several quantified premisses (like with functional induction
   principles).
   TODO: really unify induction with one and induction with several
   args *)
let induction_destruct isrec with_evars (lc,elim) =
  match lc with
  | [] -> assert false (* ensured by syntax, but if called inside caml? *)
  | [c,(eqname,names as allnames),cls] ->
    Proofview.Goal.nf_enter { enter = begin fun gl ->
    let env = Proofview.Goal.env gl in
    let sigma = Tacmach.New.project gl in
    match elim with
    | Some elim when is_functional_induction elim gl ->
      (* Standard induction on non-standard induction schemes *)
      (* will be removable when is_functional_induction will be more clever *)
      if not (Option.is_empty cls) then error "'in' clause not supported here.";
      let _,c = force_destruction_arg false env sigma c in
      onInductionArg
	(fun _clear_flag c ->
	  induction_gen_l isrec with_evars elim names
            [with_no_bindings c,eqname]) c
    | _ ->
      (* standard induction *)
      onOpenInductionArg env sigma
      (fun clear_flag c -> induction_gen clear_flag isrec with_evars elim (c,allnames) cls) c
    end }
  | _ ->
    Proofview.Goal.enter { enter = begin fun gl ->
    let env = Proofview.Goal.env gl in
    let sigma = Tacmach.New.project gl in
    match elim with
    | None ->
      (* Several arguments, without "using" clause *)
      (* TODO: Do as if the arguments after the first one were called with *)
      (* "destruct", but selecting occurrences on the initial copy of *)
      (* the goal *)
      let (a,b,cl) = List.hd lc in
      let l = List.tl lc in
      (* TODO *)
      Tacticals.New.tclTHEN
        (onOpenInductionArg env sigma (fun clear_flag a ->
          induction_gen clear_flag isrec with_evars None (a,b) cl) a)
        (Tacticals.New.tclMAP (fun (a,b,cl) ->
          Proofview.Goal.enter { enter = begin fun gl ->
          let env = Proofview.Goal.env gl in
          let sigma = Tacmach.New.project gl in      
          onOpenInductionArg env sigma (fun clear_flag a ->
            induction_gen clear_flag false with_evars None (a,b) cl) a
          end }) l)
    | Some elim ->
      (* Several induction hyps with induction scheme *)
      let lc = List.map (on_pi1 (fun c -> snd (force_destruction_arg false env sigma c))) lc in
      let newlc =
        List.map (fun (x,(eqn,names),cls) ->
          if cls != None then error "'in' clause not yet supported here.";
	  match x with (* FIXME: should we deal with ElimOnIdent? *)
          | _clear_flag,ElimOnConstr x ->
              if eqn <> None then error "'eqn' clause not supported here.";
              (with_no_bindings x,names)
	  | _ -> error "Don't know where to find some argument.")
	  lc in
      (* Check that "as", if any, is given only on the last argument *)
      let names,rest = List.sep_last (List.map snd newlc) in
      if List.exists (fun n -> not (Option.is_empty n)) rest then
        error "'as' clause with multiple arguments and 'using' clause can only occur last.";
      let newlc = List.map (fun (x,_) -> (x,None)) newlc in
      induction_gen_l isrec with_evars elim names newlc
    end }

let induction ev clr c l e =
  induction_gen clr true ev e 
    (((Evd.empty,Evd.empty),(c,NoBindings)),(None,l)) None

let destruct ev clr c l e =
  induction_gen clr false ev e
    (((Evd.empty,Evd.empty),(c,NoBindings)),(None,l)) None

(* The registered tactic, which calls the default elimination
 * if no elimination constant is provided. *)

(* Induction tactics *)

(* This was Induction before 6.3 (induction only in quantified premisses) *)
let simple_induct_id s = Tacticals.New.tclTHEN (intros_until_id s) (Tacticals.New.onLastHyp simplest_elim)
let simple_induct_nodep n = Tacticals.New.tclTHEN (intros_until_n n) (Tacticals.New.onLastHyp simplest_elim)

let simple_induct = function
  | NamedHyp id -> simple_induct_id id
  | AnonHyp n -> simple_induct_nodep n

(* Destruction tactics *)

let simple_destruct_id s    =
  (Tacticals.New.tclTHEN (intros_until_id s) (Tacticals.New.onLastHyp simplest_case))
let simple_destruct_nodep n =
  (Tacticals.New.tclTHEN (intros_until_n n)    (Tacticals.New.onLastHyp simplest_case))

let simple_destruct = function
  | NamedHyp id -> simple_destruct_id id
  | AnonHyp n -> simple_destruct_nodep n

(*
 *  Eliminations giving the type instead of the proof.
 * These tactics use the default elimination constant and
 * no substitutions at all.
 * May be they should be integrated into Elim ...
 *)

let elim_scheme_type elim t =
  Proofview.Goal.nf_enter { enter = begin fun gl ->
  let clause = Tacmach.New.of_old (fun gl -> mk_clenv_type_of gl elim) gl in
  match kind_of_term (last_arg clause.templval.rebus) with
    | Meta mv ->
        let clause' =
	  (* t is inductive, then CUMUL or CONV is irrelevant *)
	  clenv_unify ~flags:(elim_flags ()) Reduction.CUMUL t
            (clenv_meta_type clause mv) clause in
	Clenvtac.res_pf clause' ~flags:(elim_flags ()) ~with_evars:false
    | _ -> anomaly (Pp.str "elim_scheme_type")
  end }

let elim_type t =
  Proofview.Goal.s_enter { s_enter = begin fun gl ->
  let (ind,t) = Tacmach.New.pf_apply reduce_to_atomic_ind gl t in
  let evd, elimc = find_ind_eliminator (fst ind) (Tacticals.New.elimination_sort_of_goal gl) gl in
  Sigma.Unsafe.of_pair (elim_scheme_type elimc t, evd)
  end }

let case_type t =
  Proofview.Goal.s_enter { s_enter = begin fun gl ->
  let sigma = Proofview.Goal.sigma gl in
  let env = Tacmach.New.pf_env gl in
  let (ind,t) = reduce_to_atomic_ind env (Sigma.to_evar_map sigma) t in
  let s = Tacticals.New.elimination_sort_of_goal gl in
  let Sigma (elimc, evd, p) = build_case_analysis_scheme_default env sigma ind s in
  Sigma (elim_scheme_type elimc t, evd, p)
  end }


(************************************************)
(*  Tactics related with logic connectives      *)
(************************************************)

(* Reflexivity tactics *)

let (forward_setoid_reflexivity, setoid_reflexivity) = Hook.make ()

let maybe_betadeltaiota_concl allowred gl =
  let concl = Tacmach.New.pf_nf_concl gl in
  let sigma = Tacmach.New.project gl in
  if not allowred then concl
  else
    let env = Proofview.Goal.env gl in
    whd_all env sigma concl

let reflexivity_red allowred =
  Proofview.Goal.enter { enter = begin fun gl ->
  (* PL: usual reflexivity don't perform any reduction when searching
     for an equality, but we may need to do some when called back from
     inside setoid_reflexivity (see Optimize cases in setoid_replace.ml). *)
    let concl = maybe_betadeltaiota_concl allowred gl in
    match match_with_equality_type concl with
    | None -> Proofview.tclZERO NoEquationFound
    | Some _ -> one_constructor 1 NoBindings
  end }

let reflexivity =
  Proofview.tclORELSE
    (reflexivity_red false)
    begin function (e, info) -> match e with
      | NoEquationFound -> Hook.get forward_setoid_reflexivity
      | e -> Proofview.tclZERO ~info e
    end

let intros_reflexivity  = (Tacticals.New.tclTHEN intros reflexivity)

(* Symmetry tactics *)

(* This tactic first tries to apply a constant named sym_eq, where eq
   is the name of the equality predicate. If this constant is not
   defined and the conclusion is a=b, it solves the goal doing (Cut
   b=a;Intro H;Case H;Constructor 1) *)

let (forward_setoid_symmetry, setoid_symmetry) = Hook.make ()

(* This is probably not very useful any longer *)
let prove_symmetry hdcncl eq_kind =
  let symc =
    match eq_kind with
    | MonomorphicLeibnizEq (c1,c2) -> mkApp(hdcncl,[|c2;c1|])
    | PolymorphicLeibnizEq (typ,c1,c2) -> mkApp(hdcncl,[|typ;c2;c1|])
    | HeterogenousEq (t1,c1,t2,c2) -> mkApp(hdcncl,[|t2;c2;t1;c1|]) in
  Tacticals.New.tclTHENFIRST (cut symc)
    (Tacticals.New.tclTHENLIST
      [ intro;
        Tacticals.New.onLastHyp simplest_case;
	one_constructor 1 NoBindings ])

let match_with_equation c =
  try
    let res = match_with_equation c in
    Proofview.tclUNIT res
  with NoEquationFound ->
    Proofview.tclZERO NoEquationFound

let symmetry_red allowred =
  Proofview.Goal.enter { enter = begin fun gl ->
  (* PL: usual symmetry don't perform any reduction when searching
     for an equality, but we may need to do some when called back from
     inside setoid_reflexivity (see Optimize cases in setoid_replace.ml). *)
  let concl = maybe_betadeltaiota_concl allowred gl in
  match_with_equation concl >>= fun with_eqn ->
  match with_eqn with
  | Some eq_data,_,_ ->
      Tacticals.New.tclTHEN
        (convert_concl_no_check concl DEFAULTcast)
        (Tacticals.New.pf_constr_of_global eq_data.sym apply)
  | None,eq,eq_kind -> prove_symmetry eq eq_kind
  end }

let symmetry =
  Proofview.tclORELSE
    (symmetry_red false)
    begin function (e, info) -> match e with
      | NoEquationFound -> Hook.get forward_setoid_symmetry
      | e -> Proofview.tclZERO ~info e
    end

let (forward_setoid_symmetry_in, setoid_symmetry_in) = Hook.make ()


let symmetry_in id =
  Proofview.Goal.enter { enter = begin fun gl ->
  let ctype = Tacmach.New.pf_unsafe_type_of gl (mkVar id) in
  let sign,t = decompose_prod_assum ctype in
  Proofview.tclORELSE
    begin
      match_with_equation t >>= fun (_,hdcncl,eq) ->
        let symccl = match eq with
          | MonomorphicLeibnizEq (c1,c2) -> mkApp (hdcncl, [| c2; c1 |])
          | PolymorphicLeibnizEq (typ,c1,c2) -> mkApp (hdcncl, [| typ; c2; c1 |])
          | HeterogenousEq (t1,c1,t2,c2) -> mkApp (hdcncl, [| t2; c2; t1; c1 |]) in
        Tacticals.New.tclTHENS (cut (it_mkProd_or_LetIn symccl sign))
          [ intro_replacing id;
            Tacticals.New.tclTHENLIST [ intros; symmetry; apply (mkVar id); assumption ] ]
    end
    begin function (e, info) -> match e with
      | NoEquationFound -> Hook.get forward_setoid_symmetry_in id
      | e -> Proofview.tclZERO ~info e
    end
  end }

let intros_symmetry =
  Tacticals.New.onClause
    (function
      | None -> Tacticals.New.tclTHEN intros symmetry
      | Some id -> symmetry_in id)

(* Transitivity tactics *)

(* This tactic first tries to apply a constant named eq_trans, where eq
   is the name of the equality predicate. If this constant is not
   defined and the conclusion is a=b, it solves the goal doing
   Cut x1=x2;
       [Cut x2=x3; [Intros e1 e2; Case e2;Assumption
                    | Idtac]
       | Idtac]
   --Eduardo (19/8/97)
*)

let (forward_setoid_transitivity, setoid_transitivity) = Hook.make ()


(* This is probably not very useful any longer *)
let prove_transitivity hdcncl eq_kind t =
  Proofview.Goal.enter { enter = begin fun gl ->
  let (eq1,eq2) = match eq_kind with
  | MonomorphicLeibnizEq (c1,c2) ->
      mkApp (hdcncl, [| c1; t|]), mkApp (hdcncl, [| t; c2 |])
  | PolymorphicLeibnizEq (typ,c1,c2) ->
      mkApp (hdcncl, [| typ; c1; t |]), mkApp (hdcncl, [| typ; t; c2 |])
  | HeterogenousEq (typ1,c1,typ2,c2) ->
      let env = Proofview.Goal.env gl in
      let sigma = Tacmach.New.project gl in
      let type_of = Typing.unsafe_type_of env sigma in
      let typt = type_of t in
        (mkApp(hdcncl, [| typ1; c1; typt ;t |]),
         mkApp(hdcncl, [| typt; t; typ2; c2 |]))
  in
  Tacticals.New.tclTHENFIRST (cut eq2)
    (Tacticals.New.tclTHENFIRST (cut eq1)
       (Tacticals.New.tclTHENLIST
	  [ Tacticals.New.tclDO 2 intro;
	    Tacticals.New.onLastHyp simplest_case;
	    assumption ]))
  end }

let transitivity_red allowred t =
  Proofview.Goal.enter { enter = begin fun gl ->
  (* PL: usual transitivity don't perform any reduction when searching
     for an equality, but we may need to do some when called back from
     inside setoid_reflexivity (see Optimize cases in setoid_replace.ml). *)
  let concl = maybe_betadeltaiota_concl allowred gl in
  match_with_equation concl >>= fun with_eqn ->
  match with_eqn with
  | Some eq_data,_,_ ->
      Tacticals.New.tclTHEN
        (convert_concl_no_check concl DEFAULTcast)
        (match t with
	  | None -> Tacticals.New.pf_constr_of_global eq_data.trans eapply
	  | Some t -> Tacticals.New.pf_constr_of_global eq_data.trans (fun trans -> apply_list [trans;t]))
   | None,eq,eq_kind ->
      match t with
      | None -> Tacticals.New.tclZEROMSG (str"etransitivity not supported for this relation.")
      | Some t -> prove_transitivity eq eq_kind t
  end }

let transitivity_gen t =
  Proofview.tclORELSE
    (transitivity_red false t)
    begin function (e, info) -> match e with
      | NoEquationFound -> Hook.get forward_setoid_transitivity t
      | e -> Proofview.tclZERO ~info e
    end

let etransitivity = transitivity_gen None
let transitivity t = transitivity_gen (Some t)

let intros_transitivity  n  = Tacticals.New.tclTHEN intros (transitivity_gen n)

(* tactical to save as name a subproof such that the generalisation of
   the current goal, abstracted with respect to the local signature,
   is solved by tac *)

(** d1 is the section variable in the global context, d2 in the goal context *)
let interpretable_as_section_decl evd d1 d2 =
  let open Context.Named.Declaration in
  match d2, d1 with
  | LocalDef _, LocalAssum _ -> false
  | LocalDef (_,b1,t1), LocalDef (_,b2,t2) ->
    e_eq_constr_univs evd b1 b2 && e_eq_constr_univs evd t1 t2
  | LocalAssum (_,t1), d2 -> e_eq_constr_univs evd t1 (NamedDecl.get_type d2)

let rec decompose len c t accu =
  let open Context.Rel.Declaration in
  if len = 0 then (c, t, accu)
  else match kind_of_term c, kind_of_term t with 
  | Lambda (na, u, c), Prod (_, _, t) ->
    decompose (pred len) c t (LocalAssum (na, u) :: accu)
  | LetIn (na, b, u, c), LetIn (_, _, _, t) ->
    decompose (pred len) c t (LocalDef (na, b, u) :: accu)
  | _ -> assert false

let rec shrink ctx sign c t accu =
  match ctx, sign with
  | [], [] -> (c, t, accu)
  | p :: ctx, decl :: sign ->
      if noccurn 1 c && noccurn 1 t then
        let c = subst1 mkProp c in
        let t = subst1 mkProp t in
        shrink ctx sign c t accu
      else
        let c = mkLambda_or_LetIn p c in
        let t = mkProd_or_LetIn p t in
        let accu = if RelDecl.is_local_assum p
                   then mkVar (NamedDecl.get_id decl) :: accu
                   else accu
    in
    shrink ctx sign c t accu
| _ -> assert false

let shrink_entry sign const =
  let open Entries in
  let typ = match const.const_entry_type with
  | None -> assert false
  | Some t -> t
  in
  (** The body has been forced by the call to [build_constant_by_tactic] *)
  let () = assert (Future.is_over const.const_entry_body) in
  let ((body, uctx), eff) = Future.force const.const_entry_body in
  let (body, typ, ctx) = decompose (List.length sign) body typ [] in
  let (body, typ, args) = shrink ctx sign body typ [] in
  let const = { const with
    const_entry_body = Future.from_val ((body, uctx), eff);
    const_entry_type = Some typ;
  } in
  (const, args)

let abstract_subproof id gk tac =
  let open Tacticals.New in
  let open Tacmach.New in
  let open Proofview.Notations in
  Proofview.Goal.nf_s_enter { s_enter = begin fun gl ->
  let sigma = Proofview.Goal.sigma gl in
  let current_sign = Global.named_context()
  and global_sign = Proofview.Goal.hyps gl in
  let sigma = Sigma.to_evar_map sigma in
  let evdref = ref sigma in
  let sign,secsign =
    List.fold_right
      (fun d (s1,s2) ->
        let id = NamedDecl.get_id d in
	if mem_named_context id current_sign &&
          interpretable_as_section_decl evdref (Context.Named.lookup id current_sign) d
        then (s1,push_named_context_val d s2)
	else (Context.Named.add d s1,s2))
      global_sign (Context.Named.empty, empty_named_context_val) in
  let id = next_global_ident_away id (pf_ids_of_hyps gl) in
  let concl = it_mkNamedProd_or_LetIn (Proofview.Goal.concl gl) sign in
  let concl =
    try flush_and_check_evars !evdref concl
    with Uninstantiated_evar _ ->
      error "\"abstract\" cannot handle existentials." in

  let evd, ctx, concl =
    (* FIXME: should be done only if the tactic succeeds *)
    let evd, nf = nf_evars_and_universes !evdref in
    let ctx = Evd.universe_context_set evd in
      evd, ctx, nf concl
  in
  let solve_tac = tclCOMPLETE (tclTHEN (tclDO (List.length sign) intro) tac) in
  let ectx = Evd.evar_universe_context evd in
  let (const, safe, ectx) =
    try Pfedit.build_constant_by_tactic ~goal_kind:gk id ectx secsign concl solve_tac
    with Logic_monad.TacticFailure e as src ->
    (* if the tactic [tac] fails, it reports a [TacticFailure e],
       which is an error irrelevant to the proof system (in fact it
       means that [e] comes from [tac] failing to yield enough
       success). Hence it reraises [e]. *)
    let (_, info) = CErrors.push src in
    iraise (e, info)
  in
  let const, args =
    if !shrink_abstract then shrink_entry sign const
    else (const, List.rev (Context.Named.to_instance sign))
  in
  let cd = Entries.DefinitionEntry const in
  let decl = (cd, IsProof Lemma) in
  let cst () =
    (** do not compute the implicit arguments, it may be costly *)
    let () = Impargs.make_implicit_args false in
    (** ppedrot: seems legit to have abstracted subproofs as local*)
    Declare.declare_constant ~internal:Declare.InternalTacticRequest ~local:true id decl
  in
  let cst = Impargs.with_implicit_protection cst () in
  (* let evd, lem = Evd.fresh_global (Global.env ()) evd (ConstRef cst) in *)
  let lem, ctx = Universes.unsafe_constr_of_global (ConstRef cst) in
  let evd = Evd.set_universe_context evd ectx in
  let open Safe_typing in
  let eff = private_con_of_con (Global.safe_env ()) cst in
  let effs = add_private eff
    Entries.(snd (Future.force const.const_entry_body)) in
  let solve =
    Proofview.tclEFFECTS effs <*>
    exact_no_check (applist (lem, args))
  in
  let tac = if not safe then Proofview.mark_as_unsafe <*> solve else solve in
  Sigma.Unsafe.of_pair (tac, evd)
  end }

let anon_id = Id.of_string "anonymous"

let tclABSTRACT name_op tac =
  let open Proof_global in
  let default_gk = (Global, false, Proof Theorem) in
  let s, gk = match name_op with
    | Some s ->
      (try let _, gk, _ = current_proof_statement () in s, gk
       with NoCurrentProof -> s, default_gk)
    | None   ->
      let name, gk =
	try let name, gk, _ = current_proof_statement () in name, gk
	with NoCurrentProof -> anon_id, default_gk in
      add_suffix name "_subproof", gk
  in
  abstract_subproof s gk tac

let unify ?(state=full_transparent_state) x y =
  Proofview.Goal.nf_s_enter { s_enter = begin fun gl ->
  let sigma = Proofview.Goal.sigma gl in
  try
    let core_flags =
      { (default_unify_flags ()).core_unify_flags with
	modulo_delta = state;
	modulo_conv_on_closed_terms = Some state} in
    (* What to do on merge and subterm flags?? *)
    let flags = { (default_unify_flags ()) with
      core_unify_flags = core_flags;
      merge_unify_flags = core_flags;
      subterm_unify_flags = { core_flags with modulo_delta = empty_transparent_state } }
    in
    let sigma = Sigma.to_evar_map sigma in
    let sigma = w_unify (Tacmach.New.pf_env gl) sigma Reduction.CONV ~flags x y in
    Sigma.Unsafe.of_pair (Proofview.tclUNIT (), sigma)
  with e when CErrors.noncritical e ->
    Sigma.here (Tacticals.New.tclFAIL 0 (str"Not unifiable")) sigma
  end }

module Simple = struct
  (** Simplified version of some of the above tactics *)

  let intro x = intro_move (Some x) MoveLast

  let apply c =
    apply_with_bindings_gen false false [None,(Loc.ghost,(c,NoBindings))]
  let eapply c =
    apply_with_bindings_gen false true [None,(Loc.ghost,(c,NoBindings))]
  let elim c   = elim false None (c,NoBindings) None
  let case   c = general_case_analysis false None (c,NoBindings)

  let apply_in id c =
    apply_in false false id [None,(Loc.ghost, (c, NoBindings))] None

end


(** Tacticals defined directly in term of Proofview *)
module New = struct
  open Proofview.Notations

  let exact_proof c = exact_proof c

  open Genredexpr
  open Locus

  let reduce_after_refine =
    reduce
      (Lazy {rBeta=true;rMatch=true;rFix=true;rCofix=true;rZeta=false;rDelta=false;rConst=[]})
      {onhyps=Some []; concl_occs=AllOccurrences }

  let refine ?unsafe c =
    Refine.refine ?unsafe c <*>
    reduce_after_refine
end<|MERGE_RESOLUTION|>--- conflicted
+++ resolved
@@ -1977,11 +1977,7 @@
     in
     if is_same_type then
       (Proofview.Unsafe.tclEVARS sigma) <*>
-<<<<<<< HEAD
-	Refine.refine ~unsafe:true { run = fun h -> Sigma.here (mkVar (NamedDecl.get_id decl)) h }
-=======
-	exact_no_check (mkVar (get_id decl))
->>>>>>> decdd5b3
+	exact_no_check (mkVar (NamedDecl.get_id decl))
     else arec gl only_eq rest
   in
   let assumption_tac = { enter = begin fun gl ->
