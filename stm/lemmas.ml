(************************************************************************)
(*  v      *   The Coq Proof Assistant  /  The Coq Development Team     *)
(* <O___,, *   INRIA - CNRS - LIX - LRI - PPS - Copyright 1999-2015     *)
(*   \VV/  **************************************************************)
(*    //   *      This file is distributed under the terms of the       *)
(*         *       GNU Lesser General Public License Version 2.1        *)
(************************************************************************)

(* Created by Hugo Herbelin from contents related to lemma proofs in
   file command.ml, Aug 2009 *)

open Errors
open Util
open Flags
open Pp
open Names
open Term
open Declarations
open Declareops
open Entries
open Environ
open Nameops
open Globnames
open Decls
open Decl_kinds
open Declare
open Pretyping
open Termops
open Namegen
open Reductionops
open Constrexpr
open Constrintern
open Impargs

type 'a declaration_hook = Decl_kinds.locality -> Globnames.global_reference -> 'a
let mk_hook hook = hook
let call_hook fix_exn hook l c =
  try hook l c
  with e when Errors.noncritical e ->
    let e = Errors.push e in
    iraise (fix_exn e)

(* Support for mutually proved theorems *)

let retrieve_first_recthm = function
  | VarRef id ->
      (pi2 (Global.lookup_named id),variable_opacity id)
  | ConstRef cst ->
      let cb = Global.lookup_constant cst in
      (Global.body_of_constant_body cb, is_opaque cb)
  | _ -> assert false

let adjust_guardness_conditions const = function
  | [] -> const (* Not a recursive statement *)
  | possible_indexes ->
  (* Try all combinations... not optimal *)
     let env = Global.env() in
     { const with const_entry_body =
        Future.chain ~greedy:true ~pure:true const.const_entry_body
        (fun ((body, ctx), eff) ->
          match kind_of_term body with
          | Fix ((nv,0),(_,_,fixdefs as fixdecls)) ->
(*      let possible_indexes =
	List.map2 (fun i c -> match i with Some i -> i | None ->
	  List.interval 0 (List.length ((lam_assum c))))
	  lemma_guard (Array.to_list fixdefs) in
*)
              let add c cb e =
                let exists c e =
                  try ignore(Environ.lookup_constant c e); true
                  with Not_found -> false in 
                if exists c e then e else Environ.add_constant c cb e in
              let env = List.fold_left (fun env { eff } ->
                match eff with
                | SEsubproof (c, cb,_) -> add c cb env
                | SEscheme (l,_) ->
                    List.fold_left (fun e (_,c,cb,_) -> add c cb e) env l)
                env (Safe_typing.side_effects_of_private_constants eff) in
              let indexes =
	        search_guard Loc.ghost env
                  possible_indexes fixdecls in
		(mkFix ((indexes,0),fixdecls), ctx), eff
          | _ -> (body, ctx), eff) }

let find_mutually_recursive_statements thms =
    let n = List.length thms in
    let inds = List.map (fun (id,(t,impls,annot)) ->
      let (hyps,ccl) = decompose_prod_assum t in
      let x = (id,(t,impls)) in
      match annot with
      (* Explicit fixpoint decreasing argument is given *)
      | Some (Some (_,id),CStructRec) ->
          let i,b,typ = lookup_rel_id id hyps in
          (match kind_of_term t with
          | Ind ((kn,_ as ind), u) when
              let mind = Global.lookup_mind kn in
              mind.mind_finite == Decl_kinds.Finite && Option.is_empty b ->
              [ind,x,i],[]
          | _ ->
              error "Decreasing argument is not an inductive assumption.")
      (* Unsupported cases *)
      | Some (_,(CWfRec _|CMeasureRec _)) ->
          error "Only structural decreasing is supported for mutual statements."
      (* Cofixpoint or fixpoint w/o explicit decreasing argument *)
      | None | Some (None, CStructRec) ->
      let whnf_hyp_hds = map_rel_context_in_env
        (fun env c -> fst (whd_betadeltaiota_stack env Evd.empty c))
        (Global.env()) hyps in
      let ind_hyps =
        List.flatten (List.map_i (fun i (_,b,t) ->
          match kind_of_term t with
          | Ind ((kn,_ as ind),u) when
                let mind = Global.lookup_mind kn in
                mind.mind_finite <> Decl_kinds.CoFinite && Option.is_empty b ->
              [ind,x,i]
          | _ ->
              []) 0 (List.rev whnf_hyp_hds)) in
      let ind_ccl =
        let cclenv = push_rel_context hyps (Global.env()) in
        let whnf_ccl,_ = whd_betadeltaiota_stack cclenv Evd.empty ccl in
        match kind_of_term whnf_ccl with
        | Ind ((kn,_ as ind),u) when
              let mind = Global.lookup_mind kn in
              Int.equal mind.mind_ntypes n && mind.mind_finite == Decl_kinds.CoFinite ->
            [ind,x,0]
        | _ ->
            [] in
      ind_hyps,ind_ccl) thms in
    let inds_hyps,ind_ccls = List.split inds in
    let of_same_mutind ((kn,_),_,_) = function ((kn',_),_,_) -> eq_mind kn kn' in
    (* Check if all conclusions are coinductive in the same type *)
    (* (degenerated cartesian product since there is at most one coind ccl) *)
    let same_indccl =
      List.cartesians_filter (fun hyp oks ->
	if List.for_all (of_same_mutind hyp) oks
	then Some (hyp::oks) else None) [] ind_ccls in
    let ordered_same_indccl =
      List.filter (List.for_all_i (fun i ((kn,j),_,_) -> Int.equal i j) 0) same_indccl in
    (* Check if some hypotheses are inductive in the same type *)
    let common_same_indhyp =
      List.cartesians_filter (fun hyp oks ->
	if List.for_all (of_same_mutind hyp) oks
	then Some (hyp::oks) else None) [] inds_hyps in
    let ordered_inds,finite,guard =
      match ordered_same_indccl, common_same_indhyp with
      | indccl::rest, _ ->
	  assert (List.is_empty rest);
          (* One occ. of common coind ccls and no common inductive hyps *)
	  if not (List.is_empty common_same_indhyp) then
	    if_verbose msg_info (str "Assuming mutual coinductive statements.");
	  flush_all ();
          indccl, true, []
      | [], _::_ ->
          let () = match same_indccl with
          | ind :: _ ->
            if List.distinct_f ind_ord (List.map pi1 ind)
            then
              if_verbose msg_info
                (strbrk
                   ("Coinductive statements do not follow the order of "^
                    "definition, assuming the proof to be by induction."));
            flush_all ()
          | _ -> ()
          in
          let possible_guards = List.map (List.map pi3) inds_hyps in
	  (* assume the largest indices as possible *)
	  List.last common_same_indhyp, false, possible_guards
      | _, [] ->
	  error
            ("Cannot find common (mutual) inductive premises or coinductive" ^
             " conclusions in the statements.")
    in
    (finite,guard,None), ordered_inds

let look_for_possibly_mutual_statements = function
  | [id,(t,impls,None)] ->
      (* One non recursively proved theorem *)
      None,[id,(t,impls)],None
  | _::_ as thms ->
    (* More than one statement and/or an explicit decreasing mark: *)
    (* we look for a common inductive hyp or a common coinductive conclusion *)
    let recguard,ordered_inds = find_mutually_recursive_statements thms in
    let thms = List.map pi2 ordered_inds in
    Some recguard,thms, Some (List.map (fun (_,_,i) -> succ i) ordered_inds)
  | [] -> anomaly (Pp.str "Empty list of theorems.")

(* Saving a goal *)

let save ?export_seff id const cstrs pl do_guard (locality,poly,kind) hook =
  let fix_exn = Future.fix_exn_of const.Entries.const_entry_body in
  try
    let const = adjust_guardness_conditions const do_guard in
    let k = Kindops.logical_kind_of_goal_kind kind in
    let l,r = match locality with
      | Discharge when Lib.sections_are_opened () ->
          let c = SectionLocalDef const in
          let _ = declare_variable id (Lib.cwd(), c, k) in
          (Local, VarRef id)
      | Local | Global | Discharge ->
          let local = match locality with
          | Local | Discharge -> true
          | Global -> false
          in
          let kn =
           declare_constant ?export_seff id ~local (DefinitionEntry const, k) in
          (locality, ConstRef kn) in
    definition_message id;
    Option.iter (Universes.register_universe_binders r) pl;
    call_hook (fun exn -> exn) hook l r
  with e when Errors.noncritical e ->
    let e = Errors.push e in
    iraise (fix_exn e)

let default_thm_id = Id.of_string "Unnamed_thm"

let compute_proof_name locality = function
  | Some ((loc,id),pl) ->
      (* We check existence here: it's a bit late at Qed time *)
      if Nametab.exists_cci (Lib.make_path id) || is_section_variable id ||
	 locality == Global && Nametab.exists_cci (Lib.make_path_except_section id)
      then
        user_err_loc (loc,"",pr_id id ++ str " already exists.");
      id, pl
  | None ->
      next_global_ident_away default_thm_id (Pfedit.get_all_proof_names ()), None

let save_remaining_recthms (locality,p,kind) norm ctx body opaq i ((id,pl),(t_i,(_,imps))) =
  let t_i = norm t_i in
  match body with
  | None ->
      (match locality with
      | Discharge ->
          let impl = false in (* copy values from Vernacentries *)
          let k = IsAssumption Conjectural in
          let c = SectionLocalAssum ((t_i,ctx),p,impl) in
	  let _ = declare_variable id (Lib.cwd(),c,k) in
          (Discharge, VarRef id,imps)
      | Local | Global ->
          let k = IsAssumption Conjectural in
          let local = match locality with
          | Local -> true
          | Global -> false
          | Discharge -> assert false
          in
          let ctx = Univ.ContextSet.to_context ctx in
          let decl = (ParameterEntry (None,p,(t_i,ctx),None), k) in
          let kn = declare_constant id ~local decl in
          (locality,ConstRef kn,imps))
  | Some body ->
      let body = norm body in
      let k = Kindops.logical_kind_of_goal_kind kind in
      let body_i = match kind_of_term body with
        | Fix ((nv,0),decls) -> mkFix ((nv,i),decls)
        | CoFix (0,decls) -> mkCoFix (i,decls)
        | _ -> anomaly Pp.(str "Not a proof by induction: " ++ Printer.pr_constr body) in
      match locality with
      | Discharge ->
          let const = definition_entry ~types:t_i ~opaque:opaq ~poly:p 
	    ~univs:(Univ.ContextSet.to_context ctx) body_i in
	  let c = SectionLocalDef const in
	  let _ = declare_variable id (Lib.cwd(), c, k) in
          (Discharge,VarRef id,imps)
      | Local | Global ->
        let ctx = Univ.ContextSet.to_context ctx in
        let local = match locality with
        | Local -> true
        | Global -> false
        | Discharge -> assert false
        in
        let const =
	  Declare.definition_entry ~types:t_i ~poly:p ~univs:ctx ~opaque:opaq body_i
	in
        let kn = declare_constant id ~local (DefinitionEntry const, k) in
        (locality,ConstRef kn,imps)

let save_hook = ref ignore
let set_save_hook f = save_hook := f

let save_named ?export_seff proof =
  let id,const,(cstrs,pl),do_guard,persistence,hook = proof in
  save ?export_seff id const cstrs pl do_guard persistence hook

let check_anonymity id save_ident =
  if not (String.equal (atompart_of_id id) (Id.to_string (default_thm_id))) then
    error "This command can only be used for unnamed theorem."

let save_anonymous ?export_seff proof save_ident =
  let id,const,(cstrs,pl),do_guard,persistence,hook = proof in
  check_anonymity id save_ident;
  save ?export_seff save_ident const cstrs pl do_guard persistence hook

let save_anonymous_with_strength ?export_seff proof kind save_ident =
  let id,const,(cstrs,pl),do_guard,_,hook = proof in
  check_anonymity id save_ident;
  (* we consider that non opaque behaves as local for discharge *)
  save ?export_seff save_ident const cstrs pl do_guard
      (Global, const.const_entry_polymorphic, Proof kind) hook

(* Admitted *)

let admit (id,k,e) pl hook () =
  let kn = declare_constant id (ParameterEntry e, IsAssumption Conjectural) in
  let () = match k with
  | Global, _, _ -> ()
  | Local, _, _ | Discharge, _, _ ->
    msg_warning (str "Let definition" ++ spc () ++ pr_id id ++ spc () ++
      str "declared as an axiom.")
  in
  let () = assumption_message id in
  Option.iter (Universes.register_universe_binders (ConstRef kn)) pl;
  call_hook (fun exn -> exn) hook Global (ConstRef kn)

(* Starting a goal *)

let start_hook = ref ignore
let set_start_hook = (:=) start_hook


let get_proof proof do_guard hook opacity =
  let (id,(const,univs,persistence)) =
    Pfedit.cook_this_proof proof
  in
  id,{const with const_entry_opaque = opacity},univs,do_guard,persistence,hook

let check_exist =
  List.iter (fun (loc,id) ->
    if not (Nametab.exists_cci (Lib.make_path id)) then
        user_err_loc (loc,"",pr_id id ++ str " does not exist.")
  )

let universe_proof_terminator compute_guard hook =
<<<<<<< HEAD
  let open Proof_global in
  make_terminator begin function
  | Admitted (id,k,pe,ctx) ->
      admit (id,k,pe) (hook (Some ctx)) ();
=======
  let open Proof_global in function
  | Admitted (id,k,pe,(ctx,pl)) ->
      admit (id,k,pe) pl (hook (Some ctx)) ();
>>>>>>> 8d6e58e1
      Pp.feedback Feedback.AddedAxiom
  | Proved (opaque,idopt,proof) ->
      let is_opaque, export_seff, exports = match opaque with
        | Vernacexpr.Transparent -> false, true, []
        | Vernacexpr.Opaque None -> true, false, []
        | Vernacexpr.Opaque (Some l) -> true, true, l in
      let proof = get_proof proof compute_guard
	(hook (Some (fst proof.Proof_global.universes))) is_opaque in
      begin match idopt with
      | None -> save_named ~export_seff proof
      | Some ((_,id),None) -> save_anonymous ~export_seff proof id
      | Some ((_,id),Some kind) -> 
          save_anonymous_with_strength ~export_seff proof kind id
      end;
      check_exist exports
  end

let standard_proof_terminator compute_guard hook =
  universe_proof_terminator compute_guard (fun _ -> hook)

<<<<<<< HEAD
let start_proof id kind sigma ?terminator ?sign c ?init_tac ?(compute_guard=[]) hook =
  let terminator = match terminator with
  | None -> standard_proof_terminator compute_guard hook
  | Some terminator -> terminator compute_guard hook
  in
=======
let start_proof id ?pl kind sigma ?sign c ?init_tac ?(compute_guard=[]) hook =
  let terminator = standard_proof_terminator compute_guard hook in
>>>>>>> 8d6e58e1
  let sign = 
    match sign with
    | Some sign -> sign
    | None -> initialize_named_context_for_proof ()
  in
  !start_hook c;
  Pfedit.start_proof id ?pl kind sigma sign c ?init_tac terminator

<<<<<<< HEAD
let start_proof_univs id kind sigma ?terminator ?sign c ?init_tac ?(compute_guard=[]) hook =
  let terminator = match terminator with
  | None -> universe_proof_terminator compute_guard hook
  | Some terminator -> terminator compute_guard hook
  in
=======
let start_proof_univs id ?pl kind sigma ?sign c ?init_tac ?(compute_guard=[]) hook =
  let terminator = universe_proof_terminator compute_guard hook in
>>>>>>> 8d6e58e1
  let sign = 
    match sign with
    | Some sign -> sign
    | None -> initialize_named_context_for_proof ()
  in
  !start_hook c;
  Pfedit.start_proof id ?pl kind sigma sign c ?init_tac terminator

let rec_tac_initializer finite guard thms snl =
  if finite then
    match List.map (fun ((id,_),(t,_)) -> (id,t)) thms with
    | (id,_)::l -> Tactics.mutual_cofix id l 0
    | _ -> assert false
  else
    (* nl is dummy: it will be recomputed at Qed-time *)
    let nl = match snl with 
     | None -> List.map succ (List.map List.last guard)
     | Some nl -> nl
    in match List.map2 (fun ((id,_),(t,_)) n -> (id,n,t)) thms nl with
       | (id,n,_)::l -> Tactics.mutual_fix id n l 0
       | _ -> assert false

let start_proof_with_initialization kind ctx recguard thms snl hook =
  let intro_tac (_, (_, (ids, _))) =
    Tacticals.New.tclMAP (function
    | Name id -> Tactics.intro_mustbe_force id
    | Anonymous -> Tactics.intro) (List.rev ids) in
  let init_tac,guard = match recguard with
  | Some (finite,guard,init_tac) ->
      let rec_tac = Proofview.V82.tactic (rec_tac_initializer finite guard thms snl) in
      Some (match init_tac with
        | None -> 
            if Flags.is_auto_intros () then 
              Tacticals.New.tclTHENS rec_tac (List.map intro_tac thms)
            else
              rec_tac
        | Some tacl ->
            Tacticals.New.tclTHENS rec_tac
            (if Flags.is_auto_intros () then
              List.map2 (fun tac thm -> Tacticals.New.tclTHEN tac (intro_tac thm)) tacl thms
            else
              tacl)),guard
  | None ->
      let () = match thms with [_] -> () | _ -> assert false in
      (if Flags.is_auto_intros () then Some (intro_tac (List.hd thms)) else None), [] in
  match thms with
  | [] -> anomaly (Pp.str "No proof to start")
  | ((id,pl),(t,(_,imps)))::other_thms ->
      let hook ctx strength ref =
        let ctx = match ctx with
        | None -> Evd.empty_evar_universe_context
        | Some ctx -> ctx
        in
        let other_thms_data =
          if List.is_empty other_thms then [] else
            (* there are several theorems defined mutually *)
            let body,opaq = retrieve_first_recthm ref in
            let subst = Evd.evar_universe_context_subst ctx in
            let norm c = Universes.subst_opt_univs_constr subst c in
	    let ctx = UState.context_set (*FIXME*) ctx in
	    let body = Option.map norm body in
            List.map_i (save_remaining_recthms kind norm ctx body opaq) 1 other_thms in
        let thms_data = (strength,ref,imps)::other_thms_data in
        List.iter (fun (strength,ref,imps) ->
	  maybe_declare_manual_implicits false ref imps;
	  call_hook (fun exn -> exn) hook strength ref) thms_data in
      start_proof_univs id ?pl kind ctx t ?init_tac (fun ctx -> mk_hook (hook ctx)) ~compute_guard:guard

let start_proof_com kind thms hook =
  let env0 = Global.env () in
  let levels = Option.map snd (fst (List.hd thms)) in 
  let evdref = ref (match levels with
		    | None -> Evd.from_env env0
		    | Some l -> Evd.from_ctx (Evd.make_evar_universe_context env0 l))
  in
  let thms = List.map (fun (sopt,(bl,t,guard)) ->
    let impls, ((env, ctx), imps) = interp_context_evars env0 evdref bl in
    let t', imps' = interp_type_evars_impls ~impls env evdref t in
    evdref := solve_remaining_evars all_and_fail_flags env !evdref (Evd.empty,!evdref);
    let ids = List.map pi1 ctx in
      (compute_proof_name (pi1 kind) sopt,
      (nf_evar !evdref (it_mkProd_or_LetIn t' ctx),
       (ids, imps @ lift_implicits (List.length ids) imps'),
       guard)))
    thms in
  let recguard,thms,snl = look_for_possibly_mutual_statements thms in
  let evd, nf = Evarutil.nf_evars_and_universes !evdref in
  let thms = List.map (fun (n, (t, info)) -> (n, (nf t, info))) thms in
  let evd =
    if pi2 kind then evd
    else (* We fix the variables to ensure they won't be lowered to Set *)
      Evd.fix_undefined_variables evd
  in
    start_proof_with_initialization kind evd recguard thms snl hook


(* Saving a proof *)

let save_proof ?proof = function
  | Vernacexpr.Admitted ->
      let pe =
        let open Proof_global in
        match proof with
        | Some ({ id; entries; persistence = k; universes }, _) ->
            if List.length entries <> 1 then
              error "Admitted does not support multiple statements";
            let { const_entry_secctx; const_entry_type } = List.hd entries in
            if const_entry_type = None then
              error "Admitted requires an explicit statement";
            let typ = Option.get const_entry_type in
            let ctx = Evd.evar_context_universe_context (fst universes) in
            Admitted(id, k, (const_entry_secctx, pi2 k, (typ, ctx), None), universes)
        | None ->
            let id, k, typ = Pfedit.current_proof_statement () in
            (* This will warn if the proof is complete *)
            let pproofs, universes =
              Proof_global.return_proof ~allow_partial:true () in
            let sec_vars =
              match  Pfedit.get_used_variables(), pproofs with
              | Some _ as x, _ -> x
              | None, (pproof, _) :: _ -> 
                  let env = Global.env () in
                  let ids_typ = Environ.global_vars_set env typ in
                  let ids_def = Environ.global_vars_set env pproof in
                  Some (Environ.keep_hyps env (Idset.union ids_typ ids_def))
              | _ -> None in
	    let names = Pfedit.get_universe_binders () in
            let binders, ctx = Evd.universe_context ?names (Evd.from_ctx universes) in
            Admitted(id,k,(sec_vars, pi2 k, (typ, ctx), None),
		     (universes, Some binders))
      in
      Proof_global.apply_terminator (Proof_global.get_terminator ()) pe
  | Vernacexpr.Proved (is_opaque,idopt) ->
      let (proof_obj,terminator) =
        match proof with
        | None ->
            Proof_global.close_proof ~keep_body_ucst_separate:false (fun x -> x)
        | Some proof -> proof
      in
      (* if the proof is given explicitly, nothing has to be deleted *)
      if Option.is_empty proof then Pfedit.delete_current_proof ();
      Proof_global.(apply_terminator terminator (Proved (is_opaque,idopt,proof_obj)))

(* Miscellaneous *)

let get_current_context () =
  try Pfedit.get_current_goal_context ()
  with e when Logic.catchable_exception e ->
    let env = Global.env () in
    (Evd.from_env env, env)<|MERGE_RESOLUTION|>--- conflicted
+++ resolved
@@ -329,16 +329,10 @@
   )
 
 let universe_proof_terminator compute_guard hook =
-<<<<<<< HEAD
   let open Proof_global in
   make_terminator begin function
-  | Admitted (id,k,pe,ctx) ->
-      admit (id,k,pe) (hook (Some ctx)) ();
-=======
-  let open Proof_global in function
   | Admitted (id,k,pe,(ctx,pl)) ->
       admit (id,k,pe) pl (hook (Some ctx)) ();
->>>>>>> 8d6e58e1
       Pp.feedback Feedback.AddedAxiom
   | Proved (opaque,idopt,proof) ->
       let is_opaque, export_seff, exports = match opaque with
@@ -359,16 +353,11 @@
 let standard_proof_terminator compute_guard hook =
   universe_proof_terminator compute_guard (fun _ -> hook)
 
-<<<<<<< HEAD
-let start_proof id kind sigma ?terminator ?sign c ?init_tac ?(compute_guard=[]) hook =
+let start_proof id ?pl kind sigma ?terminator ?sign c ?init_tac ?(compute_guard=[]) hook =
   let terminator = match terminator with
   | None -> standard_proof_terminator compute_guard hook
   | Some terminator -> terminator compute_guard hook
   in
-=======
-let start_proof id ?pl kind sigma ?sign c ?init_tac ?(compute_guard=[]) hook =
-  let terminator = standard_proof_terminator compute_guard hook in
->>>>>>> 8d6e58e1
   let sign = 
     match sign with
     | Some sign -> sign
@@ -377,16 +366,11 @@
   !start_hook c;
   Pfedit.start_proof id ?pl kind sigma sign c ?init_tac terminator
 
-<<<<<<< HEAD
-let start_proof_univs id kind sigma ?terminator ?sign c ?init_tac ?(compute_guard=[]) hook =
+let start_proof_univs id ?pl kind sigma ?terminator ?sign c ?init_tac ?(compute_guard=[]) hook =
   let terminator = match terminator with
   | None -> universe_proof_terminator compute_guard hook
   | Some terminator -> terminator compute_guard hook
   in
-=======
-let start_proof_univs id ?pl kind sigma ?sign c ?init_tac ?(compute_guard=[]) hook =
-  let terminator = universe_proof_terminator compute_guard hook in
->>>>>>> 8d6e58e1
   let sign = 
     match sign with
     | Some sign -> sign
