--- conflicted
+++ resolved
@@ -188,11 +188,8 @@
     val vernac_eoi : vernac_expr Gram.entry
     val noedit_mode : vernac_expr Gram.entry
     val command_entry : vernac_expr Gram.entry
-<<<<<<< HEAD
     val red_expr : raw_red_expr Gram.entry
-=======
     val hint_info : Vernacexpr.hint_info_expr Gram.entry
->>>>>>> bdcf5b04
   end
 
 (** The main entry: reads an optional vernac command *)
