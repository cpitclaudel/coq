--- conflicted
+++ resolved
@@ -48,13 +48,8 @@
     
 let _ =
   Hook.set Typeclasses.add_instance_hint_hook
-<<<<<<< HEAD
-    (fun inst path local pri poly ->
+    (fun inst path local info poly ->
      let inst' = match inst with IsConstr c -> Hints.IsConstr (EConstr.of_constr c, Univ.ContextSet.empty)
-=======
-    (fun inst path local info poly ->
-     let inst' = match inst with IsConstr c -> Hints.IsConstr (c, Univ.ContextSet.empty)
->>>>>>> 4fd59386
        | IsGlobal gr -> Hints.IsGlobRef gr
      in
      let info =
@@ -79,13 +74,8 @@
   let info = Option.default Hints.empty_hint_info info in
   let instance = Global.type_of_global_unsafe c in
   let _, r = decompose_prod_assum instance in
-<<<<<<< HEAD
     match class_of_constr Evd.empty (EConstr.of_constr r) with
-      | Some (_, ((tc,u), _)) -> add_instance (new_instance tc pri glob 
-=======
-    match class_of_constr r with
       | Some (_, ((tc,u), _)) -> add_instance (new_instance tc info glob
->>>>>>> 4fd59386
   (*FIXME*) (Flags.use_polymorphic_flag ()) c)
       | None -> user_err ~loc:(loc_of_reference g)
                          ~hdr:"declare_instance"
